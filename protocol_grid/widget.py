import sys
import copy
import json
from PySide6.QtWidgets import (QTreeView, QVBoxLayout, QWidget, QHBoxLayout,
                               QFileDialog, QMessageBox, QApplication, QMainWindow, 
                               QPushButton, QDialog)
from PySide6.QtCore import Qt, QItemSelectionModel, QTimer, Signal, QEvent
from PySide6.QtGui import QStandardItemModel, QKeySequence, QShortcut, QBrush, QColor

from microdrop_application.application import is_dark_mode
from protocol_grid.protocol_grid_helpers import (PGCItem, make_row, ProtocolGridDelegate, 
                                               calculate_group_aggregation_from_children)
from protocol_grid.state.protocol_state import ProtocolState, ProtocolStep, ProtocolGroup
from protocol_grid.protocol_state_helpers import flatten_protocol_for_run
from protocol_grid.consts import (DEVICE_VIEWER_STATE_CHANGED, PROTOCOL_GRID_DISPLAY_STATE, 
                                  CALIBRATION_DATA,
                                  GROUP_TYPE, STEP_TYPE, ROW_TYPE_ROLE, step_defaults, 
                                  group_defaults, protocol_grid_fields, protocol_grid_column_widths,
                                  LIGHT_MODE_STYLESHEET, DARK_MODE_STYLESHEET)
from protocol_grid.extra_ui_elements import (EditContextMenu, ColumnToggleDialog,
                                             NavigationBar, StatusBar, make_separator,
                                             InformationPanel, ExperimentCompleteDialog,
                                             DropbotDisconnectedBeforeRunDialogAction)
from protocol_grid.services.device_viewer_listener_controller import DeviceViewerListenerController
from protocol_grid.services.protocol_runner_controller import ProtocolRunnerController
from protocol_grid.services.experiment_manager import ExperimentManager
from protocol_grid.services.protocol_state_tracker import ProtocolStateTracker
from protocol_grid.services.voltage_frequency_service import VoltageFrequencyService
from protocol_grid.services.force_calculation_service import ForceCalculationService
from protocol_grid.services.protocol_data_logger import ProtocolDataLogger
from device_viewer.models.messages import DeviceViewerMessageModel
from protocol_grid.state.device_state import (DeviceState, device_state_from_device_viewer_message,
                                              device_state_to_device_viewer_message)
from microdrop_utils.dramatiq_pub_sub_helpers import publish_message
from microdrop_style.icons.icons import ICON_PLAY, ICON_PAUSE, ICON_RESUME
from microdrop_style.colors import(PRIMARY_SHADE, SECONDARY_SHADE, WHITE,
                                   WHITE, BLACK, GREY)

from microdrop_utils.pyside_helpers import CollapsibleVStackBox

ICON_FONT_FAMILY = "Material Symbols Outlined"
from microdrop_utils._logger import get_logger

logger = get_logger(__name__)


class PGCWidget(QWidget):
    
    protocolChanged = Signal()
    
    def __init__(self, parent=None, state=None):
        super().__init__(parent)

        self._protocol_grid_plugin = None

        self.state = state or ProtocolState()

        self.protocol_runner = ProtocolRunnerController(self.state, flatten_protocol_for_run)
        self.protocol_runner.signals.highlight_step.connect(self.highlight_step)
        self.protocol_runner.signals.update_status.connect(self.update_status_bar)
        self.protocol_runner.signals.protocol_finished.connect(self.on_protocol_finished)
        self.protocol_runner.signals.protocol_paused.connect(self.on_protocol_paused)    
        self.protocol_runner.signals.protocol_error.connect(self.on_protocol_error) 
        self.protocol_runner.signals.select_step.connect(self.select_step_by_uid)

        self.experiment_manager = ExperimentManager()
        self.experiment_manager.initialize()  

        self.protocol_data_logger = ProtocolDataLogger(self)
        self.protocol_runner.set_data_logger(self.protocol_data_logger)

<<<<<<< HEAD
=======
        self.protocol_runner.experiment_manager = self.experiment_manager

>>>>>>> 2166f378
        self.protocol_state_tracker = ProtocolStateTracker()        
        
        self._column_visibility = {}
        self._column_widths = {}
        
        self.tree = QTreeView()
        self.model = QStandardItemModel()
        self.tree.setModel(self.model)
        self.delegate = ProtocolGridDelegate(self)
        self.tree.setItemDelegate(self.delegate)
        
        self.tree.setSelectionBehavior(QTreeView.SelectRows)
        self.tree.setSelectionMode(QTreeView.ExtendedSelection)

        self._protocol_running = False 
        self._processing_palette_change = False
        self._last_published_step_id = None
        self._last_selected_step_id = None
        self._last_published_step_uid = None
        self._processing_device_viewer_message = False
        self._navigating = False

        # debounce setup for Qt thread
        self._play_pause_debounce_timer = QTimer()
        self._play_pause_debounce_timer.setSingleShot(True)
        self._play_pause_debounce_timer.timeout.connect(self._execute_debounced_play_pause)
        self._pending_play_pause_action = None
        self._debounce_delay_ms = 250
        
        self.create_buttons()

        self.information_panel = InformationPanel(self)
        self.information_panel.open_button.clicked.connect(self.open_experiment_directory)        
        self.information_panel.update_experiment_id(self.experiment_manager.get_experiment_id())
        self.information_panel.update_protocol_name(self.protocol_state_tracker.get_protocol_display_name())
        
        self.navigation_bar = NavigationBar(self)
        self.navigation_bar.btn_play.clicked.connect(self.toggle_play_pause)
        self.navigation_bar.btn_stop.clicked.connect(self.stop_protocol)
        self.navigation_bar.btn_first.clicked.connect(self.navigate_to_first_step)
        self.navigation_bar.btn_prev.clicked.connect(self.navigate_to_previous_step)
        self.navigation_bar.btn_next.clicked.connect(self.navigate_to_next_step)
        self.navigation_bar.btn_last.clicked.connect(self.navigate_to_last_step) 
        self.navigation_bar.btn_prev_phase.clicked.connect(self.navigate_previous_phase)
        self.navigation_bar.btn_resume.clicked.connect(self.toggle_play_pause)
        self.navigation_bar.btn_next_phase.clicked.connect(self.navigate_next_phase)

        self.status_bar = StatusBar(self)

        layout = QVBoxLayout()

        layout.addWidget(CollapsibleVStackBox("Info", control_widgets=self.information_panel))

        layout.addWidget(self.navigation_bar)
        layout.addWidget(make_separator())

        layout.addWidget(self.status_bar)
        layout.addWidget(make_separator())

        layout.addWidget(self.tree)

        layout.addLayout(self.button_layout)

        self.setLayout(layout)
        
        self._programmatic_change = False
        self._block_aggregation = False
        self._restoring_selection = False
        self._sync_timer = QTimer()
        self._sync_timer.setSingleShot(True)
        self._sync_timer.timeout.connect(self._delayed_sync)
        self._clipboard = []
        
        self.model.itemChanged.connect(self.on_item_changed)
        self.tree.selectionModel().selectionChanged.connect(self.on_selection_changed)
        
        self.setup_context_menu()
        self.setup_shortcuts()
        self.setup_header_context_menu()        
        self.ensure_minimum_protocol()
        self.load_from_state()
        self._update_navigation_buttons_state()
        self._update_ui_enabled_state()

        # calibration data tracking
        self._last_free_mode_active_electrodes = []
        
        # Connect to application palette changes to ensure theme updates are detected
        app = QApplication.instance()
        if app:
            app.paletteChanged.connect(self._on_application_palette_changed)

    # ---------- DropBot connection ----------
    def _is_dropbot_connected(self):
        if self._protocol_grid_plugin and hasattr(self._protocol_grid_plugin, 'dropbot_connected'):
            return self._protocol_grid_plugin.dropbot_connected
        
        # fallback
        logger.info("Cannot determine dropbot connection status, assuming disconnected")
        return False

    def _check_dropbot_connection_and_show_dialog(self):
        preview_mode = self.navigation_bar.is_preview_mode()
        
        if preview_mode:
            return True
        
        if self._is_dropbot_connected():
            return True
        
        dialog_action = DropbotDisconnectedBeforeRunDialogAction()
        
        # for immediate protocol execution requests, block and show dialog
        try:
            preview_mode_requested = dialog_action.perform(self)
            if preview_mode_requested:
                self.navigation_bar.preview_mode_checkbox.setChecked(True)
                logger.info("Preview mode enabled by user request from dropbot disconnection dialog")
                # Return True to allow protocol to proceed in preview mode
                return True
            return False
        except Exception as e:
            logger.info(f"Error showing dropbot disconnection dialog: {e}")
            return False
    #-----------------------------------------


    # ---------- Message Handling ----------    
    def _setup_listener(self):
        try:
            # find the protocol grid plugin and get its listener
            if self._protocol_grid_plugin and hasattr(self._protocol_grid_plugin, 'get_listener'):
                message_listener = self._protocol_grid_plugin.get_listener()
                if message_listener and hasattr(message_listener, 'signal_emitter'):
                    # connect to device viewer messages
                    message_listener.signal_emitter.device_viewer_message_received.connect(
                        self.on_device_viewer_message
                    )
                    # connect protocol runner to droplet detection responses
                    self.protocol_runner.connect_droplet_detection_listener(message_listener)

                    # connect to calibration_data messages
                    message_listener.signal_emitter.calibration_data_received.connect(
                        self.on_calibration_message
                    )

                    message_listener.signal_emitter.capacitance_updated.connect(
                    self.protocol_data_logger.log_capacitance_data
                    )

                    self._setup_advanced_mode_sync()

                    logger.info("connected to message listener successfully")
                    return
                else:
                    logger.info("message listener not available OR missing signal emitter")
            else:
                logger.info("protocol grid not available or missing get_listener_method")

            logger.info("could not connect to message listener") 

        except Exception as e:
            logger.info(f"Error setting up message listener: {e}")

    def _setup_advanced_mode_sync(self):
        """Set up synchronization between menu and NavigationBar for advanced mode."""
        try:
            if self._protocol_grid_plugin:
                self._protocol_grid_plugin.set_widget_reference(self)
                
                self.navigation_bar.advanced_user_mode_checkbox.stateChanged.connect(
                    self._on_advanced_mode_checkbox_changed
                )
                
                logger.info("Advanced mode synchronization set up")
        except Exception as e:
            logger.error(f"Error setting up advanced mode sync: {e}")

    def _on_advanced_mode_checkbox_changed(self, state):
        try:
            if self._protocol_grid_plugin:
                checked = state == 2  # Qt.Checked
                current_plugin_state = self._protocol_grid_plugin.get_advanced_mode_state()
                
                # only update if state actually changed to avoid infinite loops
                if checked != current_plugin_state:
                    self._protocol_grid_plugin.set_advanced_mode_state(checked)
                    logger.debug(f"Advanced mode updated from checkbox: {checked}")
        except Exception as e:
            logger.error(f"Error handling advanced mode checkbox change: {e}")

    def on_device_viewer_message(self, message, topic):
        if topic != DEVICE_VIEWER_STATE_CHANGED:
            return        
        if self._protocol_running:
            return
        # self._processing_device_viewer_message = True
        # self._programmatic_change = True

        # scroll_pos = self.save_scroll_positions()
        # saved_selection = self.save_selection()
        
        try:
            dv_msg = DeviceViewerMessageModel.deserialize(message)
            logger.info(f"dv_msg.step_id: {dv_msg.step_id}")
            # if dv_msg.free_mode:
            # if dv_msg.step_id is None:
            active_electrodes = []
            for channel_str, is_active in dv_msg.channels_activated.items():
                if is_active:
                    # convert channel to electrode ID (if possible)
                    for electrode_id, channel in dv_msg.id_to_channel.items():
                        if channel == int(channel_str):
                            active_electrodes.append(electrode_id)
                            break
                    else:
                        # Use channel directly if no electrode ID mapping found
                        active_electrodes.append(f"electrode{channel_str.zfill(3)}")
                
            if active_electrodes:
                self._last_free_mode_active_electrodes = active_electrodes
                logger.info(f"Updated tracked active electrodes: {active_electrodes}")

            if dv_msg.step_id:
                self._processing_device_viewer_message = True
                self._programmatic_change = True

                scroll_pos = self.save_scroll_positions()
                saved_selection = self.save_selection()
                
                target_item, target_path = self._find_step_by_uid(dv_msg.step_id)
                if not target_item:
                    return
                
                current_step_id = self._last_selected_step_id
                current_published_id = self._last_published_step_id
                
                current_device_state = target_item.data(Qt.UserRole + 100)
                current_id_to_channel = current_device_state.id_to_channel if current_device_state else {}
                
                device_state = device_state_from_device_viewer_message(dv_msg)
                
                if device_state.id_to_channel != current_id_to_channel:
                    self._apply_id_to_channel_mapping_to_all_steps(device_state.id_to_channel, device_state.route_colors)
                else:
                    target_item.setData(device_state, Qt.UserRole + 100)
                
                self.model_to_state()
                
                self._last_selected_step_id = current_step_id
                self._last_published_step_id = current_published_id
                
                self._restoring_selection = True
                try:
                    self.restore_scroll_positions(scroll_pos)
                    self.restore_selection(saved_selection)
                finally:
                    self._restoring_selection = False
                    
        except Exception as e:
            logger.info(f"Failed to update DeviceState from device_viewer message: {e}")
        finally:
            self._processing_device_viewer_message = False
            self._programmatic_change = False       

    def on_calibration_message(self, message, topic):
        try:
            if topic != CALIBRATION_DATA:
                return
                
            calibration_data = json.loads(message)
            
            liquid_capacitance_over_area = calibration_data.get('liquid_capacitance_over_area')
            filler_capacitance_over_area = calibration_data.get('filler_capacitance_over_area')
            
            self.state.set_calibration_data(
                liquid_capacitance_over_area, filler_capacitance_over_area
            )
            
            logger.info(f"Received calibration data: liquid={liquid_capacitance_over_area}, filler={filler_capacitance_over_area}")
            
            # update force on all steps if we have complete data
            if self.state.has_complete_calibration_data():
                self._update_data_logger_calibration()
                ForceCalculationService.update_all_step_forces_in_model(self.model, self.state)
                logger.info("Updated all step forces with new calibration data")
                
        except Exception as e:
            logger.error(f"Error processing calibration message: {e}")

    def _update_data_logger_calibration(self):
        """Update data logger with latest capacitance per unit area."""
        try:                
            calibration_data = self.state.get_calibration_data()
<<<<<<< HEAD
            active_electrodes = self.state.get_active_electrodes_from_calibration()
            
            c_unit_area = ForceCalculationService.calculate_capacitance_per_unit_area(
                calibration_data['liquid_capacitance'],
                calibration_data['filler_capacitance'],
                active_electrodes,
                calibration_data['electrode_areas']
=======
            
            c_unit_area = ForceCalculationService.calculate_capacitance_per_unit_area(
                calibration_data['liquid_capacitance_over_area'],
                calibration_data['filler_capacitance_over_area']
>>>>>>> 2166f378
            )
            
            if c_unit_area is not None:
                self.protocol_data_logger.update_capacitance_per_unit_area(c_unit_area)
                
        except Exception as e:
            logger.error(f"Error updating data logger calibration: {e}")
    # -------------------------------------

    # ---------- Information Panel Methods ----------
    def open_experiment_directory(self):
        """open experiment directory in file explorer."""
        self.experiment_manager.open_experiment_directory()

    def _update_protocol_display(self):
        display_name = self.protocol_state_tracker.get_protocol_display_name()
        self.information_panel.update_protocol_name(display_name)

    def _mark_protocol_modified(self):
        """mark the protocol as modified and update display."""
        if not self.protocol_state_tracker.is_modified():
            self.protocol_state_tracker.mark_modified(True)
            self._update_protocol_display()
    # -----------------------------------------------

    # ---------- Protocol Navigation Bar / Status Bar / Runner Methods ----------
    def is_protocol_running(self):
            return self._protocol_running

    def highlight_step(self, path):
        self.clear_highlight()
        item = self.get_item_by_path(path)
        if item:
            parent = item.parent() or self.model.invisibleRootItem()
            row = item.row()
            for col in range(self.model.columnCount()):
                cell = parent.child(row, col)
                if cell:
                    cell.setBackground(Qt.blue)
                    cell.setForeground(Qt.white)

            if self._protocol_running:
                self._scroll_to_highlighted_step(path)

    def _scroll_to_highlighted_step(self, path):
        if not path:
            return
        
        # model index for the first column of the highlighted row
        index = self.model.index(path[0], 0)
        for row in path[1:]:
            if index.isValid():
                index = self.model.index(row, 0, index)
            else:
                return
        
        if index.isValid():
            # scroll to the item, leave some padding
            self.tree.scrollTo(index, QTreeView.PositionAtCenter)
            
            # expand if group
            item = self.get_item_by_path(path)
            if item and item.data(ROW_TYPE_ROLE) == GROUP_TYPE:
                parent_index = index.parent()
                while parent_index.isValid():
                    self.tree.expand(parent_index)
                    parent_index = parent_index.parent()
            
            self.tree.expand(index)

    def clear_highlight(self):
        if getattr(self, '_processing_palette_change', False):
            return
            
        fg = QBrush(QColor("white" if is_dark_mode() else "black"))
        
        def clear_recursive(parent):
            for row in range(parent.rowCount()):
                for col in range(parent.columnCount()):
                    item = parent.child(row, col)
                    if item:
                        item.setBackground(QBrush())
                        item.setForeground(fg)
                desc_item = parent.child(row, 0)
                if desc_item and desc_item.hasChildren():
                    clear_recursive(desc_item)
        clear_recursive(self.model.invisibleRootItem())

    def update_status_bar(self, status):
        self.status_bar.lbl_total_time.setText(f"Total Time: {status['total_time']:.2f} s")
        self.status_bar.lbl_step_time.setText(f"Step Time: {status['step_time']:.2f} s")
        self.status_bar.lbl_step_progress.setText(f"Step {status['step_idx']}/{status['step_total']}")
        self.status_bar.lbl_step_repetition.setText(f"Repetition {status['step_rep_idx']}/{status['step_rep_total']}")
        self.status_bar.lbl_recent_step.setText(f"Most Recent Step: {status['recent_step']}")
        self.status_bar.lbl_next_step.setText(f"Next Step: {status['next_step']}")
        if "protocol_repeat_idx" in status and "protocol_repeat_total" in status:
            self.status_bar.lbl_repeat_protocol_status.setText(f"{status['protocol_repeat_idx']}/")
        else:
            self.status_bar.lbl_repeat_protocol_status.setText("1/")

    def on_protocol_finished(self):
        self.clear_highlight()
        self._protocol_running = False
        self._disable_phase_navigation()

        self.navigation_bar.btn_play.setText(ICON_PLAY)
        self.navigation_bar.btn_play.setToolTip("Play Protocol")

        self._update_navigation_buttons_state()
        self._update_ui_enabled_state() 
        
        # stop data logging and save file
        self.protocol_data_logger.stop_logging()

        # handle auto-save and new experiment creation based on mode
        advanced_mode = self.navigation_bar.is_advanced_user_mode()
        preview_mode = self.navigation_bar.is_preview_mode()
        
        if not preview_mode:
            if advanced_mode:
                # advanced mode: show dialog and handle response
                self._handle_advanced_mode_completion()
            else:
                # regular mode: auto-save and create new experiment
                self._handle_regular_mode_completion()
        
        QTimer.singleShot(10, self._cleanup_after_protocol_operation)

    def _handle_regular_mode_completion(self):
        """handle protocol completion in regular mode: auto-save + new experiment."""
        try:
            # auto-save current protocol with smart filename
            protocol_data = self.state.to_flat_export()
            protocol_name = self.protocol_state_tracker.get_protocol_name()
            is_modified = self.protocol_state_tracker.is_modified()
            
            saved_path = self.experiment_manager.auto_save_protocol(
                protocol_data, protocol_name, is_modified
            )
            
            if saved_path:
                # update protocol state tracker to reflect the auto-saved protocol
                self.protocol_state_tracker.set_saved_protocol(saved_path)
                self._update_protocol_display()
                logger.info(f"Protocol auto-saved to: {saved_path}")

            # save data file    
            data_file_path = self.protocol_data_logger.save_data_file()
            if data_file_path:
                logger.info(f"Protocol data saved to: {data_file_path}")
                csv_file_path = self.protocol_data_logger.save_dataframe_as_csv(data_file_path)
            
            # initialize new experiment
            new_experiment_id = self.experiment_manager.initialize_new_experiment()
            if new_experiment_id:
                # update information panel with new experiment ID
                self.information_panel.update_experiment_id(new_experiment_id)
                logger.info(f"Started new experiment: {new_experiment_id}")
            
        except Exception as e:
            logger.error(f"Error handling regular mode completion: {e}")

    def _handle_advanced_mode_completion(self):
        """handle protocol completion in advanced mode: show dialog."""       
        try:
            # save data file
            data_file_path = self.protocol_data_logger.save_data_file()
            if data_file_path:
                logger.info(f"Protocol data saved to: {data_file_path}")
                csv_file_path = self.protocol_data_logger.save_dataframe_as_csv(data_file_path)

            dialog = ExperimentCompleteDialog(self)
            result = dialog.exec()
            
            if result == QDialog.Accepted:
                # user chose YES: same as regular mode
                self._handle_regular_mode_completion()
            # if NO or closed: do nothing, stay with current experiment
            
        except Exception as e:
            logger.error(f"Error handling advanced mode completion: {e}")

    def _cleanup_after_protocol_operation(self):
        if not getattr(self, '_programmatic_change', False):
            self._programmatic_change = True
            try:
                self._clean_group_parameters_recursive(self.state.sequence)
                
                self.load_from_state()
            finally:
                self._programmatic_change = False

    def _clean_group_parameters_recursive(self, elements):
        allowed_group_fields = {
            "Description", "ID", "Repetitions", "Duration", "Run Time",
            "Voltage", "Frequency", "Trail Length", "UID"
        }
        
        for element in elements:
            if hasattr(element, "elements"): # group 
                filtered_parameters = {}
                for field, value in element.parameters.items():
                    if field in allowed_group_fields:
                        filtered_parameters[field] = value
                element.parameters = filtered_parameters
                
                self._clean_group_parameters_recursive(element.elements)

    def on_protocol_paused(self):
        self.navigation_bar.btn_play.setText(ICON_RESUME)
        self.navigation_bar.btn_play.setToolTip("Resume Protocol")

        if self.protocol_runner.can_navigate_phases():
            self._enable_phase_navigation()
        else:
            self._disable_phase_navigation()
    
    def on_protocol_error(self, error_message):
        logger.info(f"Protocol execution error: {error_message}")
        self.clear_highlight()
        self.reset_status_bar()
        self._protocol_running = False

        self.navigation_bar.btn_play.setText(ICON_PLAY)
        self.navigation_bar.btn_play.setToolTip("Play Protocol")

        self._update_navigation_buttons_state()
        self._update_ui_enabled_state()

        # clear selection on error
        self.tree.clearSelection()
        self._last_selected_step_id = None
        self._last_published_step_id = None

    def select_step_by_uid(self, step_uid):
        """select step by when protocol finishes/stops."""
        if not step_uid:
            return
        
        step_item, step_path = self._find_step_by_uid(step_uid)
        
        if step_item and step_path:
            self.tree.clearSelection()
            
            self._select_step_by_path(step_path)
            
            # manually update internal tracking
            parent = step_item.parent() or self.model.invisibleRootItem()
            row = step_item.row()
            id_col = protocol_grid_fields.index("ID")
            id_item = parent.child(row, id_col)
            step_id = id_item.text() if id_item else ""
            
            self._last_selected_step_id = step_id
            # didnt update _last_published_step_id here since we want the message to be published

    def navigate_to_first_step(self):
        self._navigating = True
        all_step_paths = self._get_all_step_paths()
        if not all_step_paths:
            return
        
        target_path = all_step_paths[0]
        
        if self._protocol_running and self.navigation_bar.is_advanced_user_mode():
            self._navigate_during_protocol(target_path)
        elif not self._protocol_running:
            self._select_step_by_path(target_path)
        self._navigating = False

    def navigate_to_previous_step(self):
        self._navigating = True
        all_step_paths = self._get_all_step_paths()
        if not all_step_paths:
            return
        
        if self._protocol_running and self.navigation_bar.is_advanced_user_mode():
            current_path = self.protocol_runner.get_current_step_path()
            if current_path:
                try:
                    current_index = all_step_paths.index(current_path)
                    if current_index > 0:
                        target_path = all_step_paths[current_index - 1]
                        self._navigate_during_protocol(target_path)
                except ValueError:
                    pass
        elif not self._protocol_running:
            current_index = self._get_current_step_index()
            if current_index == -1:
                if all_step_paths:
                    self._select_step_by_path(all_step_paths[-1])
            elif current_index > 0:
                self._select_step_by_path(all_step_paths[current_index - 1])
        self._navigating = False

    def navigate_to_next_step(self):
        self._navigating = True
        all_step_paths = self._get_all_step_paths()
        if not all_step_paths:
            return
        
        if self._protocol_running and self.navigation_bar.is_advanced_user_mode():
            current_path = self.protocol_runner.get_current_step_path()
            if current_path:
                try:
                    current_index = all_step_paths.index(current_path)
                    if current_index + 1 < len(all_step_paths):
                        target_path = all_step_paths[current_index + 1]
                        self._navigate_during_protocol(target_path)
                except ValueError:
                    pass
        elif not self._protocol_running:
            current_index = self._get_current_step_index()
            if current_index == -1:
                if all_step_paths:
                    self._select_step_by_path(all_step_paths[0])
            elif current_index + 1 < len(all_step_paths):
                self._select_step_by_path(all_step_paths[current_index + 1])
            else:
                self._add_step_at_root_and_select()
        self._navigating = False

    def navigate_to_last_step(self):
        self._navigating = True
        all_step_paths = self._get_all_step_paths()
        if not all_step_paths:
            return
        
        target_path = all_step_paths[-1]
        
        if self._protocol_running and self.navigation_bar.is_advanced_user_mode():
            self._navigate_during_protocol(target_path)
        elif not self._protocol_running:
            self._select_step_by_path(target_path)
        self._navigating = False

    def _qt_debounce_play_pause(self, action_func):
        # store the action to execute
        self._pending_play_pause_action = action_func
        
        # reset the timer - cancel any pending execution
        self._play_pause_debounce_timer.stop()
        self._play_pause_debounce_timer.start(self._debounce_delay_ms)

    def _execute_debounced_play_pause(self):
        if self._pending_play_pause_action:
            try:
                self._pending_play_pause_action()
            except Exception as e:
                logger.error(f"Error in debounced play/pause action: {e}")
            finally:
                self._pending_play_pause_action = None

    def _play_pause_start_protocol(self):
        self._protocol_running = True
        self.sync_to_state()
        try:
            repeat_n = int(self.status_bar.edit_repeat_protocol.text() or "1")
        except ValueError:
            repeat_n = 1

        selected_paths = self.get_selected_paths()
        start_step_path = None
        if selected_paths:
            first_selected_item = self.get_item_by_path(selected_paths[0])
            if first_selected_item and first_selected_item.data(ROW_TYPE_ROLE) == STEP_TYPE:
                start_step_path = selected_paths[0]

        if not start_step_path:
            all_step_paths = self._get_all_step_paths()
            start_step_path = all_step_paths[0] if all_step_paths else None

        flat_run = flatten_protocol_for_run(self.state)

        start_idx = 0
        for idx, entry in enumerate(flat_run):
            if entry["path"] == start_step_path:
                start_idx = idx
                break

        # Repeat Protocol 
        run_order = []
        for repeat_idx in range(repeat_n):
            run_order.extend(flat_run[start_idx:])

        droplet_check_enabled = self.navigation_bar.is_droplet_check_enabled()
        preview_mode = self.navigation_bar.is_preview_mode()
        advanced_mode = self.navigation_bar.is_advanced_user_mode()

        # start data logging
        self.protocol_data_logger.start_logging(
            self.experiment_manager.get_experiment_directory(),
            preview_mode
        )
        
        self.protocol_runner.set_preview_mode(preview_mode)
        self.protocol_runner.set_repeat_protocol_n(repeat_n)
        self.protocol_runner.set_run_order(run_order)        
        self.protocol_runner.set_advanced_hardware_mode(advanced_mode, preview_mode)

        # set droplet check mode
        self.protocol_runner.set_droplet_check_enabled(droplet_check_enabled)
        
        self.protocol_runner.start()

        self.navigation_bar.btn_play.setText(ICON_PAUSE)
        self.navigation_bar.btn_play.setToolTip("Pause Protocol")

        self._update_navigation_buttons_state()
        self._update_ui_enabled_state()
        
        # clear selection when protocol starts
        self.tree.clearSelection()
        self._last_selected_step_id = None
        self._last_published_step_id = None

    def _play_pause_pause_protocol(self):
        advanced_mode = self.navigation_bar.is_advanced_user_mode()
        preview_mode = self.navigation_bar.is_preview_mode()
        self.protocol_runner.pause(advanced_mode=advanced_mode, preview_mode=preview_mode)

        self.navigation_bar.btn_play.setText(ICON_RESUME)
        self.navigation_bar.btn_play.setToolTip("Resume Protocol")

        self._update_navigation_buttons_state()

    def _play_pause_resume_protocol(self):
        # self.sync_to_state()
        droplet_check_enabled = self.navigation_bar.is_droplet_check_enabled()
        advanced_mode = self.navigation_bar.is_advanced_user_mode()
        preview_mode = self.navigation_bar.is_preview_mode()
        
        self._disable_phase_navigation()

        # update droplet check state in case it was changed while paused
        self.protocol_runner.set_droplet_check_enabled(droplet_check_enabled)
        
        self.protocol_runner.resume(advanced_mode=advanced_mode, preview_mode=preview_mode)
        self._protocol_running = True

        self.navigation_bar.btn_play.setText(ICON_PAUSE)
        self.navigation_bar.btn_play.setToolTip("Pause Protocol")

        self._update_navigation_buttons_state()
        
        # Clear selection when resuming to ensure runtime highlight is visible
        self.tree.clearSelection()
        self._last_selected_step_id = None
        self._last_published_step_id = None

    def toggle_play_pause(self):
        # check dropbot connection before any protocol operation
        if not self.protocol_runner.is_running() and not self.protocol_runner.is_paused():
            if not self._check_dropbot_connection_and_show_dialog():
                return
            
        if self.protocol_runner.is_running():
            self.navigation_bar.btn_play.setText(ICON_RESUME)
            self.navigation_bar.btn_play.setToolTip("Resume Protocol")

            self._qt_debounce_play_pause(self._play_pause_pause_protocol)
            
        elif self.protocol_runner.is_paused():
            self.navigation_bar.btn_play.setText(ICON_PAUSE)
            self.navigation_bar.btn_play.setToolTip("Pause Protocol")

            self._qt_debounce_play_pause(self._play_pause_resume_protocol)
            
        else:
            self.navigation_bar.btn_play.setText(ICON_PAUSE)
            self.navigation_bar.btn_play.setToolTip("Pause Protocol")

            self._qt_debounce_play_pause(self._play_pause_start_protocol)

    def run_selected_step(self):
        if self._protocol_running:
            return

        if not self._check_dropbot_connection_and_show_dialog():
            return
        
        selected_paths = self.get_selected_paths()
        if not selected_paths:
            return
        
        # find first selected step if multiple steps are selected
        target_step_path = None
        for path in selected_paths:
            item = self.get_item_by_path(path)
            if item and item.data(ROW_TYPE_ROLE) == STEP_TYPE:
                target_step_path = path
                break
        
        if not target_step_path:
            return
        
        self._protocol_running = True
        self.sync_to_state()
        
        target_step_item = self.get_item_by_path(target_step_path)
        if not target_step_item:
            return
        
        parent = target_step_item.parent() or self.model.invisibleRootItem()
        row = target_step_item.row()
        
        parameters = {}
        for col, field in enumerate(protocol_grid_fields):
            item = parent.child(row, col)
            if item:
                if field == "Magnet":
                    parameters[field] = "1" if self._is_checkbox_checked(item) else "0"
                else:
                    parameters[field] = item.text()
        
        # temporary step object
        from protocol_grid.state.protocol_state import ProtocolStep
        temp_step = ProtocolStep(parameters=parameters, name=parameters.get("Description", "Step"))
        
        device_state = target_step_item.data(Qt.UserRole + 100)
        if device_state:
            temp_step.device_state = device_state
        else:
            temp_step.device_state = DeviceState()
        
        run_order = [{
            "step": temp_step,
            "path": target_step_path,
            "rep_idx": 1,
            "rep_total": 1
        }]
        
        droplet_check_enabled = self.navigation_bar.is_droplet_check_enabled()
        preview_mode = self.navigation_bar.is_preview_mode()
        advanced_mode = self.navigation_bar.is_advanced_user_mode()
        
        self.protocol_runner.set_preview_mode(preview_mode)
        
        self.protocol_runner.set_repeat_protocol_n(1)
        self.protocol_runner.set_run_order(run_order)
        
        self.protocol_runner.set_advanced_hardware_mode(advanced_mode, preview_mode)

        # set droplet check mode for single step execution
        self.protocol_runner.set_droplet_check_enabled(droplet_check_enabled)
        
        self.protocol_runner.start()
        
        self.navigation_bar.btn_play.setText(ICON_PAUSE)
        self.navigation_bar.btn_play.setToolTip("Pause Protocol")

        self._update_navigation_buttons_state()
        
        self.tree.clearSelection()
        self._last_selected_step_id = None
        self._last_published_step_id = None
        
    def stop_protocol(self):
        # stop data logging
        self.protocol_data_logger.stop_logging()

        self.protocol_runner.stop()
        self.clear_highlight()
        self.reset_status_bar()
        self._protocol_running = False

        self._disable_phase_navigation()

        self.navigation_bar.btn_play.setText(ICON_PLAY)
        self.navigation_bar.btn_play.setToolTip("Play Protocol")

        self._update_navigation_buttons_state()
        self._update_ui_enabled_state()
        
        QTimer.singleShot(10, self._cleanup_after_protocol_operation)

    def reset_status_bar(self):
        self.status_bar.lbl_total_time.setText("Total Time: 0.00 s")
        self.status_bar.lbl_step_time.setText("Step Time: 0.00 s")
        self.status_bar.lbl_step_progress.setText("Step 0/0")
        self.status_bar.lbl_step_repetition.setText("Repetition 0/0")
        self.status_bar.lbl_recent_step.setText("Most Recent Step: -")
        self.status_bar.lbl_next_step.setText("Next Step: -")
        self.status_bar.lbl_repeat_protocol_status.setText("1/")

    def _update_ui_enabled_state(self):
        enabled = not self._protocol_running
        
        # allow scrolling but not editing and selection
        if enabled:
            self.tree.setEnabled(True)
            self.tree.setContextMenuPolicy(Qt.CustomContextMenu)
            self.tree.setSelectionMode(QTreeView.ExtendedSelection)
        else:
            self.tree.setEnabled(True)
            self.tree.setContextMenuPolicy(Qt.NoContextMenu)
            self.tree.setSelectionMode(QTreeView.NoSelection)
        
        self.btn_add_step.setEnabled(enabled)
        self.btn_add_step_into.setEnabled(enabled)
        self.btn_add_group.setEnabled(enabled)
        self.btn_add_group_into.setEnabled(enabled)
        self.btn_import.setEnabled(enabled)
        self.btn_import_into.setEnabled(enabled)
        self.btn_export.setEnabled(enabled)

    def _update_navigation_buttons_state(self):
        # Enable navigation buttons if:
        # 1. Protocol is not running, OR
        # 2. Protocol is running/paused AND advanced user mode is enabled
        advanced_mode = self.navigation_bar.is_advanced_user_mode()
        enabled = not self._protocol_running or (self._protocol_running and advanced_mode)
        
        self.navigation_bar.btn_first.setEnabled(enabled)
        self.navigation_bar.btn_prev.setEnabled(enabled)
        self.navigation_bar.btn_next.setEnabled(enabled)
        self.navigation_bar.btn_last.setEnabled(enabled)
        
        checkbox_enabled = not self._protocol_running
        self.navigation_bar.set_droplet_check_enabled(checkbox_enabled)
        self.navigation_bar.set_preview_mode_enabled(checkbox_enabled)
        self.navigation_bar.set_advanced_user_mode_enabled(checkbox_enabled)
    
    def _navigate_during_protocol(self, target_step_path):
        """navigation during protocol execution in advanced user mode."""
        if not self._protocol_running:
            return False
        
        advanced_mode = self.navigation_bar.is_advanced_user_mode()
        if not advanced_mode:
            return False
        
        success = self.protocol_runner.jump_to_step_by_path(target_step_path)
        if success:
            logger.info(f"Successfully navigated to step at path {target_step_path} during protocol execution")
            
            # only select the step during pause, clear selection during play
            if self.protocol_runner.is_paused():
                self._select_step_by_path(target_step_path)
            else:
                self.tree.clearSelection()
                self._last_selected_step_id = None
                self._last_published_step_id = None
        
        return success
    
    def _enable_phase_navigation(self):
        self.navigation_bar.split_play_button_to_phase_controls()
        self._update_phase_navigation_buttons()

    def _disable_phase_navigation(self):
        self.navigation_bar.merge_phase_controls_to_play_button()

    def navigate_previous_phase(self):
        if self.protocol_runner.navigate_to_previous_phase():
            self._update_phase_navigation_buttons()

    def navigate_next_phase(self):
        if self.protocol_runner.navigate_to_next_phase():
            self._update_phase_navigation_buttons()

    def _update_phase_navigation_buttons(self):
        phase_info = self.protocol_runner.get_phase_navigation_info()
        
        current_phase = phase_info["current_phase"]
        total_phases = phase_info["total_phases"]
        
        prev_enabled = current_phase > 1
        next_enabled = current_phase < total_phases
        
        self.navigation_bar.set_phase_navigation_enabled(prev_enabled, next_enabled)

    def _get_all_step_paths(self):
        step_paths = []

        def collect_steps_recursive(parent_item, current_path):
            for row in range(parent_item.rowCount()):
                item = parent_item.child(row, 0)
                if not item:
                    continue

                item_path = current_path + [row]
                row_type = item.data(ROW_TYPE_ROLE)
                if row_type == STEP_TYPE:
                    step_paths.append(item_path)
                elif row_type == GROUP_TYPE:
                    collect_steps_recursive(item, item_path)

        collect_steps_recursive(self.model.invisibleRootItem(), [])
        return step_paths     

    def _get_current_step_index(self):
        selected_paths = self.get_selected_paths()
        if not selected_paths:
            return -1
        
        current_path = selected_paths[0]
        current_item = self.get_item_by_path(current_path)
        if not current_item or current_item.data(ROW_TYPE_ROLE) != STEP_TYPE:
            return -1
        
        all_step_paths = self._get_all_step_paths()
        try:
            return all_step_paths.index(current_path)
        except ValueError:
            return -1
        
    def _select_step_by_path(self, path):
        if not path:
            return
        
        self.tree.clearSelection()
        index = self.model.index(path[0], 0)
        for row in path[1:]:
            if index.isValid():
                index = self.model.index(row, 0, index)
            else:
                return
            
        if index.isValid():
            self.tree.selectionModel().select(index, QItemSelectionModel.Select | QItemSelectionModel.Rows)
            self.tree.scrollTo(index)

    def _add_step_at_root_and_select(self):
        scroll_pos = self.save_scroll_positions()
        self.state.snapshot_for_undo()

        new_step = ProtocolStep(
            parameters = dict(step_defaults),
            name = "Step"
        )
        self.state.assign_uid_to_step(new_step)
        self.state.sequence.append(new_step)
        self.reassign_ids()
        self.load_from_state()

        all_step_paths = self._get_all_step_paths()
        if all_step_paths:
            root_step_paths = [path for path in all_step_paths if len(path) == 1]
            if root_step_paths:
                self._select_step_by_path(root_step_paths[-1])

        self.restore_scroll_positions(scroll_pos)
        self._mark_protocol_modified()

    def add_step_to_current_group(self):
        if self._protocol_running:
            return        
        selected_paths = self.get_selected_paths()
        if not selected_paths:
            return        
        current_path = selected_paths[0]
        current_item = self.get_item_by_path(current_path)        
        if not current_item:
            return        
        if current_item.data(ROW_TYPE_ROLE) == STEP_TYPE:
            if not self._is_last_step_in_group(current_path):
                return
            
            scroll_pos = self.save_scroll_positions()
            self.state.snapshot_for_undo()    

            new_step = ProtocolStep(
                parameters=dict(step_defaults),
                name="Step"
            )  
            self.state.assign_uid_to_step(new_step)  

            if len(current_path) == 1:
                target_elements = self.state.sequence
                insert_position = current_path[0] + 1
            else:
                parent_path = current_path[:-1]
                target_elements = self._find_elements_by_path(parent_path)
                insert_position = current_path[-1] + 1
            
            target_elements.insert(insert_position, new_step)        
            self.reassign_ids()
            self.load_from_state()
            if len(current_path) == 1:
                new_step_path = [insert_position]
            else:
                new_step_path = current_path[:-1] + [insert_position]
            
            self._select_step_by_path(new_step_path)
            self.restore_scroll_positions(scroll_pos)
            
        elif current_item.data(ROW_TYPE_ROLE) == GROUP_TYPE:
            if not self._group_has_direct_steps(current_item):
                scroll_pos = self.save_scroll_positions()
                self.state.snapshot_for_undo()
                
                new_step = ProtocolStep(
                    parameters=dict(step_defaults),
                    name="Step"
                )
                self.state.assign_uid_to_step(new_step) 
                
                target_elements = self._find_elements_by_path(current_path)
                target_elements.append(new_step)                
                self.reassign_ids()
                self.load_from_state()                
                new_step_path = current_path + [0]
                self._select_step_by_path(new_step_path)
                self.restore_scroll_positions(scroll_pos)

        self._mark_protocol_modified()

    def _is_last_step_in_group(self, step_path):
        if not step_path:
            return False
        
        if len(step_path) == 1:
            parent_item = self.model.invisibleRootItem()
            parent_path = []
        else:
            parent_path = step_path[:-1]
            parent_item = self.get_item_by_path(parent_path)
        
        if not parent_item:
            return False
        
        step_index = step_path[-1]        
        step_indices = []
        for row in range(parent_item.rowCount()):
            item = parent_item.child(row, 0)
            if item and item.data(ROW_TYPE_ROLE) == STEP_TYPE:
                step_indices.append(row)
        
        return step_indices and step_index == step_indices[-1]
    
    def _group_has_direct_steps(self, group_item):
        if not group_item or group_item.data(ROW_TYPE_ROLE) != GROUP_TYPE:
            return False        
        for row in range(group_item.rowCount()):
            child_item = group_item.child(row, 0)
            if child_item and child_item.data(ROW_TYPE_ROLE) == STEP_TYPE:
                return True        
        return False
    
    def _find_step_by_uid(self, uid):
        """returns (item, path) tuple or (None, None) if not found."""
        def search_recursive(parent_item, current_path):
            for row in range(parent_item.rowCount()):
                item = parent_item.child(row, 0)
                if not item:
                    continue
                
                item_path = current_path + [row]
                row_type = item.data(ROW_TYPE_ROLE)                
                if row_type == STEP_TYPE:
                    step_uid = item.data(Qt.UserRole + 1000 + hash("UID") % 1000) or ""
                    if step_uid == uid:
                        return item, item_path
                elif row_type == GROUP_TYPE:
                    result = search_recursive(item, item_path)
                    if result[0] is not None:
                        return result
                                
            return None, None  
              
        return search_recursive(self.model.invisibleRootItem(), [])
    
    def _step_exists_by_uid(self, step_uid):
        if not step_uid:
            return False
        
        def search_recursive(parent_item):
            for row in range(parent_item.rowCount()):
                desc_item = parent_item.child(row, 0)
                if not desc_item:
                    continue
                    
                if desc_item.data(ROW_TYPE_ROLE) == STEP_TYPE:
                    stored_uid = desc_item.data(Qt.UserRole + 1000 + hash("UID") % 1000)
                    if stored_uid == step_uid:
                        return True
                elif desc_item.data(ROW_TYPE_ROLE) == GROUP_TYPE:
                    if search_recursive(desc_item):
                        return True
            return False
        
        return search_recursive(self.model.invisibleRootItem())

    def _get_last_published_step_uid(self):
        if not hasattr(self, '_last_published_step_uid'):
            self._last_published_step_uid = None
        return self._last_published_step_uid

    def _set_last_published_step_uid(self, step_uid):
        self._last_published_step_uid = step_uid

    def _handle_step_removal_cleanup(self):
        """check if published step still exists."""
        if self._processing_device_viewer_message or self._protocol_running:
            return
        
        last_published_uid = self._get_last_published_step_uid()
        if not last_published_uid:
            return
        
        if not self._step_exists_by_uid(last_published_uid):
            
            selected_paths = self.get_selected_paths()
            published_something = False
            
            if selected_paths:
                for path in selected_paths:
                    item = self.get_item_by_path(path)
                    if item and item.data(ROW_TYPE_ROLE) == STEP_TYPE:
                        step_id = self._publish_step_message(item, path, editable=True)
                        if step_id:
                            self._last_selected_step_id = step_id
                            self._last_published_step_id = step_id
                            # update the stored UID
                            step_uid = item.data(Qt.UserRole + 1000 + hash("UID") % 1000)
                            self._set_last_published_step_uid(step_uid)
                            published_something = True
                            break
            
            if not published_something:
                self._send_empty_device_state_message()
                self._last_selected_step_id = None
                self._last_published_step_id = None
                self._set_last_published_step_uid(None)
    
    def _send_empty_device_state_message(self):
        empty_msg = DeviceViewerMessageModel(
            channels_activated={},
            routes=[],
            id_to_channel={},
            step_info={"step_id": None, "step_label": None, "free_mode": True},
            editable=True
        )
        publish_message(topic=PROTOCOL_GRID_DISPLAY_STATE, message=empty_msg.serialize())
        
        # clear last published UID
        self._set_last_published_step_uid(None)

    def _publish_step_message(self, step_item, step_path, editable=True):
        if not step_item or step_item.data(ROW_TYPE_ROLE) != STEP_TYPE:
            return None
        
        parent = step_item.parent() or self.model.invisibleRootItem()
        row = step_item.row()
        id_col = protocol_grid_fields.index("ID")
        desc_col = protocol_grid_fields.index("Description")
        id_item = parent.child(row, id_col)
        desc_item = parent.child(row, desc_col)
        step_id = id_item.text() if id_item else ""
        step_description = desc_item.text() if desc_item else "Step"
        
        device_state = step_item.data(Qt.UserRole + 100)
        if not device_state:
            device_state = DeviceState()
        
        step_uid = step_item.data(Qt.UserRole + 1000 + hash("UID") % 1000) or ""
        
        msg_model = device_state_to_device_viewer_message(
            device_state, step_uid, step_description, step_id, editable
        )
        publish_message(topic=PROTOCOL_GRID_DISPLAY_STATE, message=msg_model.serialize())
        
        # update last published UID
        self._set_last_published_step_uid(step_uid)
        
        return step_id
        
    def _apply_id_to_channel_mapping_to_all_steps(self, new_id_to_channel_mapping, new_route_colors):
        
        def update_steps_recursive(parent_item):
            for row in range(parent_item.rowCount()):
                item = parent_item.child(row, 0)
                if not item:
                    continue
                    
                row_type = item.data(ROW_TYPE_ROLE)
                if row_type == STEP_TYPE:
                    current_device_state = item.data(Qt.UserRole + 100)
                    if current_device_state:
                        # update only the id_to_channel mapping
                        current_device_state.update_id_to_channel_mapping(new_id_to_channel_mapping, new_route_colors)
                        item.setData(current_device_state, Qt.UserRole + 100)
                    else:
                        new_device_state = DeviceState(
                            activated_electrodes={},
                            paths=[],
                            id_to_channel=new_id_to_channel_mapping.copy(),
                            route_colors=new_route_colors.copy() if new_route_colors else []
                        )
                        item.setData(new_device_state, Qt.UserRole + 100)
                elif row_type == GROUP_TYPE:
                    update_steps_recursive(item)
        
        update_steps_recursive(self.model.invisibleRootItem())
        
        self.update_step_dev_fields()
    # ---------------------------------------------------------------------------
    def _is_checkbox_checked(self, item_or_value):
        """standardize checkbox state checking across all scenarios."""
        if item_or_value is None:
            return False
        
        # if it is a QStandardItem, get checkbox state
        if hasattr(item_or_value, 'data'):
            check_state = item_or_value.data(Qt.CheckStateRole)
            if check_state is not None:
                return check_state == Qt.Checked or check_state == 2
            # Fallback to text-based checking
            text_value = item_or_value.text()
            return str(text_value).strip().lower() in ("1", "true", "yes", "on")
        
        # other direct value checks
        if isinstance(item_or_value, bool):
            return item_or_value
        if isinstance(item_or_value, int):
            return item_or_value == 1 or item_or_value == 2 or item_or_value == Qt.Checked
        if isinstance(item_or_value, str):
            return item_or_value.strip().lower() in ("1", "true", "yes", "on")
        
        return False

    def _normalize_checkbox_value(self, value):
        """convert any checkbox value to standardized string format for protocol state."""
        return "1" if self._is_checkbox_checked(value) else "0"
    
    def _handle_checkbox_change(self, parent, row, field):
        if field in ("Video", "Capture", "Record"):
            col = protocol_grid_fields.index(field)
            item = parent.child(row, col)
            if item:
                checked = self._is_checkbox_checked(item)
                item.setData(Qt.Checked if checked else Qt.Unchecked, Qt.CheckStateRole)
                
        elif field == "Magnet":
            magnet_col = protocol_grid_fields.index("Magnet")
            magnet_height_col = protocol_grid_fields.index("Magnet Height")
            magnet_item = parent.child(row, magnet_col)
            magnet_height_item = parent.child(row, magnet_height_col)
            
            if not magnet_item or not magnet_height_item:
                return

            checked = self._is_checkbox_checked(magnet_item)
            magnet_item.setData(Qt.Checked if checked else Qt.Unchecked, Qt.CheckStateRole)
            
            if checked:
                last_value = magnet_height_item.data(Qt.UserRole + 2)
                if last_value is None or last_value == "":
                    last_value = "0"
                magnet_height_item.setEditable(True)
                magnet_height_item.setText(str(last_value))
                self.model.dataChanged.emit(magnet_height_item.index(), magnet_height_item.index(), [Qt.EditRole])
            else:
                current_value = magnet_height_item.text()
                if current_value:
                    magnet_height_item.setData(current_value, Qt.UserRole + 2)
                magnet_height_item.setEditable(False)
                magnet_height_item.setText("")
                self.model.dataChanged.emit(magnet_height_item.index(), magnet_height_item.index(), [Qt.EditRole])

            self.model.itemChanged.emit(magnet_height_item)

    def create_buttons(self):
        self.setStyleSheet(DARK_MODE_STYLESHEET 
                           if is_dark_mode() else LIGHT_MODE_STYLESHEET)

        self.button_layout = QHBoxLayout()
        
        self.btn_add_step = QPushButton("add_2")
        self.btn_add_step.setToolTip("Add Step")

        self.btn_add_step_into = QPushButton("subdirectory_arrow_left")
        self.btn_add_step_into.setToolTip("Add Step Into")

        self.btn_add_group = QPushButton("ad_group")
        self.btn_add_group.setToolTip("Add Group")

        self.btn_add_group_into = QPushButton("move_group")
        self.btn_add_group_into.setToolTip("Add Group Into")

        self.btn_import = QPushButton("file_save")
        self.btn_import.setToolTip("Import")

        self.btn_export = QPushButton("file_export")
        self.btn_export.setToolTip("Export")

        self.btn_import_into = QPushButton("input")
        self.btn_import_into.setToolTip("Import Into")
        
        self.btn_add_step.clicked.connect(self.add_step)
        self.btn_add_step_into.clicked.connect(self.add_step_into)
        self.btn_add_group.clicked.connect(self.add_group)
        self.btn_add_group_into.clicked.connect(self.add_group_into)
        self.btn_import.clicked.connect(self.import_from_json)
        self.btn_import_into.clicked.connect(self.import_into_json)
        self.btn_export.clicked.connect(self.export_to_json)
        
        self.button_layout.addWidget(self.btn_add_step)
        self.button_layout.addWidget(self.btn_add_step_into)
        self.button_layout.addWidget(self.btn_add_group)
        self.button_layout.addWidget(self.btn_add_group_into)
        self.button_layout.addWidget(self.btn_import)
        self.button_layout.addWidget(self.btn_import_into)
        self.button_layout.addWidget(self.btn_export)
        self.button_layout.addStretch()
        
    def setup_header_context_menu(self):
        header = self.tree.header()
        header.setContextMenuPolicy(Qt.CustomContextMenu)
        header.customContextMenuRequested.connect(self.show_column_toggle_dialog)

    def on_selection_changed(self):
        if hasattr(self, '_processing_device_viewer_message') and self._processing_device_viewer_message:
            return
        if self._programmatic_change:
            return    
        if hasattr(self, '_restoring_selection') and self._restoring_selection:
            return        
        if self._protocol_running:
            return
        selected_paths = self.get_selected_paths()

        has_selection = len(selected_paths) > 0
        if not self._protocol_running:
            self.btn_add_step_into.setEnabled(has_selection)
            self.btn_add_group_into.setEnabled(has_selection)
            self.btn_import_into.setEnabled(has_selection)

        current_step_id = None
        current_step_uid = None
        
        if has_selection:
            path = selected_paths[0]
            item = self.get_item_by_path(path)
            if item and item.data(ROW_TYPE_ROLE) == STEP_TYPE:
                # step info
                parent = item.parent() or self.model.invisibleRootItem()
                row = item.row()
                id_col = protocol_grid_fields.index("ID")
                id_item = parent.child(row, id_col)
                current_step_id = id_item.text() if id_item else ""
                current_step_uid = item.data(Qt.UserRole + 1000 + hash("UID") % 1000)
                
                # publish only if this is a different step
                if current_step_id != self._last_published_step_id:
                    published_step_id = self._publish_step_message(item, path, editable=True)
                    if published_step_id:
                        self._last_published_step_id = published_step_id
        
        # check if transitioned from a step selected to NO step selected
        if self._last_selected_step_id and not current_step_id and not self._navigating:
            self._send_empty_device_state_message()
            self._last_published_step_id = None            
        
        self._last_selected_step_id = current_step_id
        
    def save_column_settings(self):
        for i, field in enumerate(protocol_grid_fields):
            self._column_visibility[field] = not self.tree.isColumnHidden(i)
            self._column_widths[field] = self.tree.header().sectionSize(i)
            
    def restore_column_settings(self):
        for i, field in enumerate(protocol_grid_fields):
            if field in self._column_visibility:
                self.tree.setColumnHidden(i, not self._column_visibility[field])
            if field in self._column_widths and self._column_widths[field] > 0:
                self.tree.setColumnWidth(i, self._column_widths[field])
        
    def ensure_minimum_protocol(self):
        if not self.state.sequence:
            default_step = ProtocolStep(
                parameters=dict(step_defaults),
                name="Step"
            )
            self.state.assign_uid_to_step(default_step)
            self.state.sequence.append(default_step)
            self.reassign_ids()
            
    def reassign_ids(self):
        def assign_ids_recursive(elements, parent_prefix=""):
            step_counter = 1
            group_counter = ord('A')
            
            for element in elements:
                if isinstance(element, ProtocolStep):
                    if parent_prefix:
                        element.parameters["ID"] = f"{parent_prefix}_{step_counter}"
                    else:
                        element.parameters["ID"] = str(step_counter)
                    step_counter += 1
                    
                elif isinstance(element, ProtocolGroup):
                    if parent_prefix:
                        group_id = f"{parent_prefix}_{chr(group_counter)}"
                    else:
                        group_id = chr(group_counter)
                    
                    element.parameters["ID"] = group_id
                    group_counter += 1
                    
                    assign_ids_recursive(element.elements, group_id)
                    
        assign_ids_recursive(self.state.sequence)
        
    def setup_context_menu(self):
        self.tree.setContextMenuPolicy(Qt.CustomContextMenu)
        self.tree.customContextMenuRequested.connect(self.show_context_menu)
        
    def show_context_menu(self, pos):
        menu = EditContextMenu(self)
        global_pos = self.tree.mapToGlobal(pos)
        menu.exec(global_pos)
        
    def setup_shortcuts(self):
        shortcuts = [
            (QKeySequence.Delete, self._protected_delete_selected),
            (QKeySequence("Ctrl+C"), self._protected_copy_selected),
            (QKeySequence("Ctrl+X"), self._protected_cut_selected),
            (QKeySequence("Ctrl+V"), self._protected_paste_selected),
            (QKeySequence("Ctrl+Z"), self._protected_undo_last),
            (QKeySequence("Ctrl+Y"), self._protected_redo_last),
            (QKeySequence("Ctrl+Shift+Y"), self._protected_redo_last),
            (QKeySequence("Ctrl+A"), self._protected_select_all),
            (QKeySequence("Ctrl+D"), self._protected_deselect_rows),
            (QKeySequence("Ctrl+I"), self._protected_invert_row_selection),
            (QKeySequence("Insert"), self._protected_insert_step),
            (QKeySequence("Ctrl+Insert"), self._protected_insert_group),
            (QKeySequence("Ctrl+Shift+V"), self._protected_paste_into),
            (QKeySequence("A"), self.navigate_to_first_step),
            (QKeySequence("S"), self.navigate_to_previous_step),
            (QKeySequence("D"), self.navigate_to_next_step),
            (QKeySequence("F"), self.navigate_to_last_step),
            (QKeySequence("E"), self._protected_add_step_to_current_group),
        ]
        
        for key_seq, slot in shortcuts:
            shortcut = QShortcut(key_seq, self)
            shortcut.activated.connect(slot)

    # protected wrapper methods for keyboard shortcuts
    def _protected_delete_selected(self):
        if not self._protocol_running:
            self.delete_selected()

    def _protected_copy_selected(self):
        if not self._protocol_running:
            self.copy_selected()

    def _protected_cut_selected(self):
        if not self._protocol_running:
            self.cut_selected()

    def _protected_paste_selected(self):
        if not self._protocol_running:
            self.paste_selected()

    def _protected_undo_last(self):
        if not self._protocol_running:
            self.undo_last()

    def _protected_redo_last(self):
        if not self._protocol_running:
            self.redo_last()

    def _protected_select_all(self):
        if not self._protocol_running:
            self.select_all()

    def _protected_deselect_rows(self):
        if not self._protocol_running:
            self.deselect_rows()

    def _protected_invert_row_selection(self):
        if not self._protocol_running:
            self.invert_row_selection()

    def _protected_insert_step(self):
        if not self._protocol_running:
            self.insert_step()

    def _protected_insert_group(self):
        if not self._protocol_running:
            self.insert_group()

    def _protected_paste_into(self):
        if not self._protocol_running:
            self.paste_into()

    def _protected_add_step_to_current_group(self):
        if not self._protocol_running:
            self.add_step_to_current_group()
            
    def show_column_toggle_dialog(self):
        dialog = ColumnToggleDialog(self)
        dialog.exec()
        
    def _delayed_sync(self):
        """Delayed synchronization to avoid excessive updates."""
        if not self._programmatic_change:
            self.sync_to_state()
            
    def sync_to_state(self):
        """Immediately sync model to state."""
        if hasattr(self, '_processing_device_viewer_message') and self._processing_device_viewer_message:
            return
        if not self._programmatic_change:
            # dont sync during protocol running
            if self._protocol_running:
                if not self.navigation_bar.is_advanced_user_mode():
                    return
            
            self.model_to_state()
            self.protocolChanged.emit()

            if not getattr(self, '_loading_from_file', False) and not self._protocol_running:
                self._mark_protocol_modified()
            
    def model_to_state(self):
        if self._protocol_running and not self.navigation_bar.is_advanced_user_mode():
            return
            
        self.state.sequence.clear()
        
        def convert_recursive(parent_item, target_list):
            for row in range(parent_item.rowCount()):
                desc_item = parent_item.child(row, 0)
                if not desc_item:
                    continue
                    
                row_type = desc_item.data(ROW_TYPE_ROLE)
                
                parameters = {}
                for col, field in enumerate(protocol_grid_fields):
                    item = parent_item.child(row, col)
                    if not item:
                        continue
                        
                    if field in ("Video", "Capture", "Record", "Magnet"):
                        check_state = item.data(Qt.CheckStateRole)
                        if check_state is not None:
                            checked = check_state == Qt.Checked or check_state == 2
                            parameters[field] = "1" if checked else "0"
                        else:
                            parameters[field] = "0"
                    elif field == "Magnet Height":
                        stored_value = item.data(Qt.UserRole + 2)
                        if stored_value is not None and stored_value != "":
                            parameters[field] = str(stored_value)
                        else:
                            parameters[field] = item.text()
                    else:
                        parameters[field] = item.text()
                
                uid = desc_item.data(Qt.UserRole + 1000 + hash("UID") % 1000)
                if uid:
                    parameters["UID"] = str(uid)
                
                if row_type == STEP_TYPE:
                    step = ProtocolStep(parameters=parameters, name=parameters.get("Description", "Step"))
                    
                    device_state = desc_item.data(Qt.UserRole + 100)
                    if device_state:
                        step.device_state = device_state
                    else:
                        step.device_state = DeviceState()
                    
                    target_list.append(step)
                    
                elif row_type == GROUP_TYPE:
                    allowed_group_fields = {
                        "Description", "ID", "Repetitions", "Duration", "Run Time",
                        "Voltage", "Frequency", "Trail Length"
                    }
                    filtered_parameters = {}
                    for field, value in parameters.items():
                        if field in allowed_group_fields and value.strip():
                            filtered_parameters[field] = value
                    
                    group = ProtocolGroup(
                        parameters=filtered_parameters,
                        name=filtered_parameters.get("Description", "Group")
                    )
                    
                    convert_recursive(desc_item, group.elements)
                    target_list.append(group)
                    
        convert_recursive(self.model.invisibleRootItem(), self.state.sequence)
        
    def save_selection(self):
        """Save current selection state."""
        selected_paths = self.get_selected_paths()
        return selected_paths
        
    def restore_selection(self, saved_paths):
        """Restore selection state."""
        if not saved_paths:
            return
            
        selection_model = self.tree.selectionModel()
        selection_model.clear()
        
        for path in saved_paths:
            index = self.model.index(path[0], 0)
            for row in path[1:]:
                if index.isValid():
                    index = self.model.index(row, 0, index)
                else:
                    break
                    
            if index.isValid():
                selection_model.select(index, QItemSelectionModel.Select | QItemSelectionModel.Rows)
        
    def save_scroll_positions(self):
        return (
            self.tree.verticalScrollBar().value(),
            self.tree.horizontalScrollBar().value()
        )

    def restore_scroll_positions(self, positions):
        vert, horiz = positions
        QTimer.singleShot(0, lambda: self.tree.verticalScrollBar().setValue(vert))
        QTimer.singleShot(0, lambda: self.tree.horizontalScrollBar().setValue(horiz))

    def load_from_state(self):
        scroll_pos = self.save_scroll_positions()
        saved_selection = self.save_selection()
        self.save_column_settings()        
        self._programmatic_change = True
        self._loading_from_file = True
        try:
            self.state.assign_uids_to_all_steps()
            self.state_to_model()
            self.setup_headers()
            self.tree.expandAll()
            self.update_all_group_aggregations()
            self.update_step_dev_fields()
            if self.state.has_complete_calibration_data():
                ForceCalculationService.update_all_step_forces_in_model(self.model, self.state)
        finally:
            self._programmatic_change = False
            self._loading_from_file = False
            
        self.restore_column_settings()
        self.restore_scroll_positions(scroll_pos)
        self.restore_selection(saved_selection)
            
    def state_to_model(self):
        self.model.clear()        
        self.model.setHorizontalHeaderLabels(protocol_grid_fields)
        
        def add_recursive(elements, parent_item):
            for element in elements:
                if isinstance(element, ProtocolStep):
                    row_items = make_row(step_defaults, element.parameters, STEP_TYPE)
                    row_items[0].setData(element.device_state, Qt.UserRole + 100)
                    parent_item.appendRow(row_items)                    
                elif isinstance(element, ProtocolGroup):
                    allowed_group_fields = {
                        "Description", "ID", "Repetitions", "Duration", "Run Time",
                        "Voltage", "Frequency", "Trail Length", "UID"
                    }
                    
                    filtered_group_parameters = {}
                    for field, value in element.parameters.items():
                        if field in allowed_group_fields:
                            filtered_group_parameters[field] = value
                    
                    row_items = make_row(group_defaults, filtered_group_parameters, GROUP_TYPE)
                    parent_item.appendRow(row_items)
                    # Recursively add children
                    add_recursive(element.elements, row_items[0])
                    
        add_recursive(self.state.sequence, self.model.invisibleRootItem())
        self.setup_headers()
        
    def setup_headers(self):
        for i, width in enumerate(protocol_grid_column_widths):
            self.tree.setColumnWidth(i, width)

    def _is_advanced_mode_field_editable(self, field):
        return field in ("Voltage", "Frequency")
            
    def on_item_changed(self, item):
        if self._programmatic_change:
            return
        if self._protocol_running:
            if self.navigation_bar.is_advanced_user_mode():
                parent = item.parent() or self.model.invisibleRootItem()
                col = item.column()
                if col < len(protocol_grid_fields):
                    field = protocol_grid_fields[col]
                    if self._is_advanced_mode_field_editable(field):
                        logger.debug(f"Allowing advanced mode edit of field: {field}")
                        
                        # handle immediate voltage/frequency publishing for advanced mode
                        if field in ("Voltage", "Frequency"):
                            self._handle_advanced_mode_voltage_frequency_edit(item, parent, field)
                    else:
                        return
                else:
                    return
            else:
                return
            
        if not getattr(self, "_undo_snapshotted", False):
            self.state.snapshot_for_undo()
            self._undo_snapshotted = True
        parent = item.parent() or self.model.invisibleRootItem()
        row = item.row()
        col = item.column()
        if col >= len(protocol_grid_fields):
            return

        field = protocol_grid_fields[col]

        if field == "Voltage" and not self._programmatic_change:
            desc_item = parent.child(row, 0)
            if desc_item and desc_item.data(ROW_TYPE_ROLE) == STEP_TYPE:
                try:
                    voltage = float(item.text() or "0")
                    ForceCalculationService.update_step_force_in_model(desc_item, self.state, voltage)
                except ValueError:
                    logger.debug(f"Invalid voltage value for force calculation: {item.text()}")

        if field in ("Video", "Capture", "Record", "Magnet"):
            self._handle_checkbox_change(parent, row, field)
            if not self._protocol_running or (self._protocol_running and self.navigation_bar.is_advanced_user_mode() and self._is_advanced_mode_field_editable(field)):
                self.sync_to_state()
            QTimer.singleShot(0, self._reset_undo_snapshotted)
            return

        desc_item = parent.child(row, 0)

        if desc_item and desc_item.data(ROW_TYPE_ROLE) == STEP_TYPE:
            self.update_single_step_dev_fields(desc_item, changed_field=field)

        if field in ("Voltage", "Frequency", "Trail Length"):
            if desc_item and desc_item.data(ROW_TYPE_ROLE) == GROUP_TYPE:
                self._set_field_for_group(desc_item, field, item.text())
            if not self._block_aggregation:
                self._update_parent_aggregations(parent)

        if field in ("Duration", "Run Time"):
            self._update_parent_aggregations(parent)

        if field in ("Duration", "Repeat Duration", "Volume Threshold"):
            self._validate_numeric_field(item, field)

        if field in ("Trail Length", "Trail Overlay"):
            self._handle_trail_fields(parent, row)

        if not self._protocol_running or (self._protocol_running and self.navigation_bar.is_advanced_user_mode() and self._is_advanced_mode_field_editable(field)):
            self.sync_to_state()
        QTimer.singleShot(0, self._reset_undo_snapshotted)

    def _handle_advanced_mode_voltage_frequency_edit(self, item, parent, field):
        """Handle voltage/frequency edits in advanced mode during protocol execution."""
        if not self._protocol_running or not self.navigation_bar.is_advanced_user_mode():
            return
        
        # get the step item and extract UID
        desc_item = parent.child(item.row(), 0)
        if not desc_item or desc_item.data(ROW_TYPE_ROLE) != STEP_TYPE:
            return
        
        step_uid = desc_item.data(Qt.UserRole + 1000 + hash("UID") % 1000)
        if not step_uid:
            return
        
        # get current voltage and frequency values from the row
        voltage_col = protocol_grid_fields.index("Voltage")
        frequency_col = protocol_grid_fields.index("Frequency")
        
        voltage_item = parent.child(item.row(), voltage_col)
        frequency_item = parent.child(item.row(), frequency_col)
        
        voltage_str = voltage_item.text() if voltage_item else "100.0"
        frequency_str = frequency_item.text() if frequency_item else "10000"
        
        # validate values
        voltage = VoltageFrequencyService.validate_voltage(voltage_str)
        frequency = VoltageFrequencyService.validate_frequency(frequency_str)
        
        # update the protocol runner execution plan and publish if needed
        preview_mode = self.navigation_bar.is_preview_mode()
        success = self.protocol_runner.update_step_voltage_frequency_in_plan(
            step_uid, voltage, frequency
        )        
        if success:
            logger.info(f"Advanced mode edit: Updated step {step_uid} to {voltage}V, {frequency}Hz")
        
    def _set_field_for_group(self, group_item, field, value):
        """Recursively set a field for all steps and subgroups under a group, and set the group row's own value."""
        self._block_aggregation = True
        try:
            idx = protocol_grid_fields.index(field)
            parent_item = group_item.parent()
            if parent_item is None:
                parent_item = self.model.invisibleRootItem()
            group_row_item = parent_item.child(group_item.row(), idx)
            if group_row_item:
                group_row_item.setText(value)
            for row in range(group_item.rowCount()):
                desc_item = group_item.child(row, 0)
                if not desc_item:
                    continue
                row_type = desc_item.data(ROW_TYPE_ROLE)
                if row_type == STEP_TYPE:
                    item = group_item.child(row, idx)
                    if item:
                        item.setText(value)
                elif row_type == GROUP_TYPE:
                    self._set_field_for_group(desc_item, field, value)
        finally:
            self._block_aggregation = False
            
    def _validate_numeric_field(self, item, field):
        """Validate numeric fields."""
        try:
            value = float(item.text())
            if field == "Volume Threshold":
                item.setText(f"{value:.2f}")
            elif field in ("Duration", "Repeat Duration", "Run Time"):
                item.setText(f"{value:.1f}")
            else:
                item.setText(f"{value:.1f}")
        except ValueError:
            if field == "Volume Threshold":
                item.setText("0.00")
            else:
                item.setText("0.0")
            
    def _handle_trail_fields(self, parent, row):
        try:
            trail_length_col = protocol_grid_fields.index("Trail Length")
            overlay_col = protocol_grid_fields.index("Trail Overlay")
            
            trail_length_item = parent.child(row, trail_length_col)
            overlay_item = parent.child(row, overlay_col)
            
            if trail_length_item and overlay_item:
                trail_length = int(trail_length_item.text())
                max_overlay = max(0, trail_length - 1)
                overlay_val = int(overlay_item.text())
                
                if overlay_val > max_overlay:
                    overlay_item.setText(str(max_overlay))
        except (ValueError, IndexError):
            pass
            
    def _update_parent_aggregations(self, parent):
        current = parent
        while current and current != self.model.invisibleRootItem():
            if current.data(ROW_TYPE_ROLE) == GROUP_TYPE:
                row = current.row()
                parent_item = current.parent() or current.model().invisibleRootItem()
                group_items = [parent_item.child(row, c) for c in range(parent_item.columnCount())]
                children_rows = [
                    [current.child(r, c) for c in range(current.columnCount())]
                    for r in range(current.rowCount())
                ]
                calculate_group_aggregation_from_children(group_items, children_rows)
            current = current.parent()

    def _calculate_estimated_repeat_duration(self, device_state, repetitions, duration, trail_length, trail_overlay):
        if not device_state.has_paths():
            return 0.0
        
        has_loops = any(len(path) >= 2 and path[0] == path[-1] for path in device_state.paths)
        if not has_loops:
            return 0.0
        
        max_loop_duration = 0.0
        
        for path in device_state.paths:
            is_loop = len(path) >= 2 and path[0] == path[-1]
            if not is_loop:
                continue
            
            effective_length = len(path) - 1
            step_size = trail_length - trail_overlay
            
            if step_size <= 0:
                cycle_length = effective_length
            else:
                phases = 0
                position = 0
                while position < effective_length:
                    phases += 1
                    position += step_size
                    if position >= effective_length:
                        break
                cycle_length = phases
            
            single_cycle_duration = cycle_length * duration
            
            if repetitions > 1:
                loop_duration = (repetitions - 1) * single_cycle_duration + single_cycle_duration + duration  # +1 for return phase
            else:
                loop_duration = single_cycle_duration + duration
            
            max_loop_duration = max(max_loop_duration, loop_duration)
        
        return max_loop_duration
            
    def update_single_step_dev_fields(self, desc_item, changed_field=None):
        if not desc_item or desc_item.data(ROW_TYPE_ROLE) != STEP_TYPE:
            return
            
        parent = desc_item.parent() or self.model.invisibleRootItem()
        row = desc_item.row()
        
        try:
            repetitions_col = protocol_grid_fields.index("Repetitions")
            duration_col = protocol_grid_fields.index("Duration")
            repeat_duration_col = protocol_grid_fields.index("Repeat Duration")
            trail_length_col = protocol_grid_fields.index("Trail Length")
            trail_overlay_col = protocol_grid_fields.index("Trail Overlay")
            max_path_col = protocol_grid_fields.index("Max. Path Length")
            run_time_col = protocol_grid_fields.index("Run Time")
            
            repetitions_item = parent.child(row, repetitions_col)
            duration_item = parent.child(row, duration_col)
            repeat_duration_item = parent.child(row, repeat_duration_col)
            trail_length_item = parent.child(row, trail_length_col)
            trail_overlay_item = parent.child(row, trail_overlay_col)
            max_path_item = parent.child(row, max_path_col)
            run_time_item = parent.child(row, run_time_col)
            
            if not all([repetitions_item, duration_item, repeat_duration_item, 
                    trail_length_item, trail_overlay_item, max_path_item, run_time_item]):
                return
                
            device_state = desc_item.data(Qt.UserRole + 100)
            if not device_state:                
                device_state = DeviceState()
                desc_item.setData(device_state, Qt.UserRole + 100)
                
            repetitions = int(repetitions_item.text() or "1")
            duration = float(duration_item.text() or "1.0")
            current_repeat_duration = float(repeat_duration_item.text() or "0.0")
            trail_length = int(trail_length_item.text() or "1")
            trail_overlay = int(trail_overlay_item.text() or "0")
            
            estimated_repeat_duration = self._calculate_estimated_repeat_duration(
                device_state, repetitions, duration, trail_length, trail_overlay
            )
            
            should_update_repeat_duration = changed_field != "Repeat Duration" and self._protocol_running == False 
            
            if should_update_repeat_duration:
                repeat_duration_to_use = estimated_repeat_duration
            else:
                repeat_duration_to_use = current_repeat_duration
            
            max_path_length = device_state.longest_path_length()
            run_time = device_state.calculated_duration(duration, repetitions, repeat_duration_to_use, 
                                                    trail_length, trail_overlay)
            
            self._programmatic_change = True
            try:
                max_path_item.setText(str(max_path_length))
                run_time_item.setText(f"{run_time:.1f}")
                
                if should_update_repeat_duration:
                    repeat_duration_item.setText(f"{estimated_repeat_duration:.1f}")
                    
            finally:
                self._programmatic_change = False
                
        except (ValueError, IndexError):
            pass
            
    def update_step_dev_fields(self):
        def update_recursive(parent):
            for row in range(parent.rowCount()):
                desc_item = parent.child(row, 0)
                if desc_item:
                    if desc_item.data(ROW_TYPE_ROLE) == STEP_TYPE:
                        # pass None as changed_field
                        self.update_single_step_dev_fields(desc_item, changed_field=None)
                    elif desc_item.hasChildren():
                        update_recursive(desc_item)
                        
        update_recursive(self.model.invisibleRootItem())
        
    def update_all_group_aggregations(self):
        def update_recursive(parent):
            for row in range(parent.rowCount()):
                item = parent.child(row, 0)
                if item and item.data(ROW_TYPE_ROLE) == GROUP_TYPE:
                    group_items = [parent.child(row, c) for c in range(parent.columnCount())]
                    children_rows = [
                        [item.child(r, c) for c in range(item.columnCount())]
                        for r in range(item.rowCount())
                    ]
                    calculate_group_aggregation_from_children(group_items, children_rows)
                    if item.hasChildren():
                        update_recursive(item)
        update_recursive(self.model.invisibleRootItem())
        
    def get_selected_paths(self):
        paths = []
        selection = self.tree.selectionModel().selectedRows(0)
        for index in selection:
            path = []
            current = index
            while current.isValid():
                path.insert(0, current.row())
                current = current.parent()
            paths.append(path)
        return paths
        
    def get_item_by_path(self, path):
        item = self.model.invisibleRootItem()
        for row in path:
            if row < item.rowCount():
                item = item.child(row, 0)
            else:
                return None
        return item
        
    def _find_elements_by_path(self, path):
        elements = self.state.sequence
        for i in path:
            if i < len(elements):
                if isinstance(elements[i], ProtocolGroup):
                    elements = elements[i].elements
                else:
                    return elements
            else:
                return []
        return elements
        
    def select_all(self):
        self.tree.selectAll()
        
    def deselect_rows(self):
        self.tree.clearSelection()
        
    def invert_row_selection(self):
        selection_model = self.tree.selectionModel()
        all_indexes = []
        
        def collect_indexes(parent_index):
            for row in range(self.model.rowCount(parent_index)):
                index = self.model.index(row, 0, parent_index)
                all_indexes.append(index)
                if self.model.hasChildren(index):
                    collect_indexes(index)
                    
        collect_indexes(self.model.index(-1, -1))  # Root
        
        # Get currently selected rows
        selected_rows = set()
        for index in selection_model.selectedRows(0):
            selected_rows.add((index.row(), index.parent()))
            
        selection_model.clear()
        
        # Select all non-selected rows
        for index in all_indexes:
            if (index.row(), index.parent()) not in selected_rows:
                selection_model.select(index, QItemSelectionModel.Select | QItemSelectionModel.Rows)
                
    def insert_step(self):
        scroll_pos = self.save_scroll_positions()
        saved_selection = self.save_selection()
        
        selected_paths = self.get_selected_paths()
        if not selected_paths:
            target_elements = self.state.sequence
            row = 0
        else:
            target_path = selected_paths[0]
            if len(target_path) == 1:
                target_elements = self.state.sequence
                row = target_path[0]
            else:
                parent_path = target_path[:-1]
                target_elements = self._find_elements_by_path(parent_path)
                row = target_path[-1]
                
        self.state.snapshot_for_undo()
        
        new_step = ProtocolStep(
            parameters=dict(step_defaults),
            name="Step"
        )
        self.state.assign_uid_to_step(new_step)
        target_elements.insert(row, new_step)
        
        self.reassign_ids()
        self.load_from_state()
        # self.sync_to_state()
        self.restore_scroll_positions(scroll_pos)
        self.restore_selection(saved_selection)
        self._mark_protocol_modified()
        
    def insert_group(self):
        scroll_pos = self.save_scroll_positions()
        saved_selection = self.save_selection()
        
        selected_paths = self.get_selected_paths()
        if not selected_paths:
            target_elements = self.state.sequence
            row = 0
        else:
            target_path = selected_paths[0]
            if len(target_path) == 1:
                target_elements = self.state.sequence
                row = target_path[0]
            else:
                parent_path = target_path[:-1]
                target_elements = self._find_elements_by_path(parent_path)
                row = target_path[-1]
                
        self.state.snapshot_for_undo()
        
        new_group = ProtocolGroup(
            parameters=dict(group_defaults),
            name="Group"
        )
        target_elements.insert(row, new_group)
        
        self.reassign_ids()
        self.load_from_state()
        # self.sync_to_state()
        self.restore_scroll_positions(scroll_pos)
        self.restore_selection(saved_selection)
        self._mark_protocol_modified()
        
    def add_step(self):
        scroll_pos = self.save_scroll_positions()
        saved_selection = self.save_selection()
        
        selected_paths = self.get_selected_paths()
        if not selected_paths:
            target_elements = self.state.sequence
            row = len(target_elements)
        else:
            target_path = selected_paths[0]
            target_item = self.get_item_by_path(target_path)
            if not target_item:
                return
            parent_path = target_path[:-1]
            target_elements = self._find_elements_by_path(parent_path)
            row = target_path[-1] + 1
                
        self.state.snapshot_for_undo()
        
        new_step = ProtocolStep(
            parameters=dict(step_defaults),
            name="Step"
        )
        self.state.assign_uid_to_step(new_step)
        target_elements.insert(row, new_step)
        
        self.reassign_ids()
        self.load_from_state()
        # self.sync_to_state()
        self.restore_scroll_positions(scroll_pos)
        self.restore_selection(saved_selection)
        self._mark_protocol_modified()
        
    def add_step_into(self):
        scroll_pos = self.save_scroll_positions()
        saved_selection = self.save_selection()
        
        selected_paths = self.get_selected_paths()
        if not selected_paths:
            return
            
        target_path = selected_paths[0]
        target_item = self.get_item_by_path(target_path)
        if not target_item:
            return
            
        self.state.snapshot_for_undo()
        
        new_step = ProtocolStep(
            parameters=dict(step_defaults),
            name="Step"
        )
        self.state.assign_uid_to_step(new_step)
        
        if target_item.data(ROW_TYPE_ROLE) == GROUP_TYPE:
            target_elements = self._find_elements_by_path(target_path)
            target_elements.append(new_step)
        else:
            parent_path = target_path[:-1]
            target_elements = self._find_elements_by_path(parent_path)
            row = target_path[-1] + 1
            target_elements.insert(row, new_step)
            
        self.reassign_ids()
        self.load_from_state()
        # self.sync_to_state()
        self.restore_scroll_positions(scroll_pos)
        self.restore_selection(saved_selection)
        self._mark_protocol_modified()
        
    def add_group(self):
        scroll_pos = self.save_scroll_positions()
        saved_selection = self.save_selection()
        
        selected_paths = self.get_selected_paths()
        if not selected_paths:
            target_elements = self.state.sequence
            row = len(target_elements)
        else:
            target_path = selected_paths[0]
            target_item = self.get_item_by_path(target_path)
            if not target_item:
                return
            parent_path = target_path[:-1]
            target_elements = self._find_elements_by_path(parent_path)
            row = target_path[-1] + 1
                
        self.state.snapshot_for_undo()
        
        new_group = ProtocolGroup(
            parameters=dict(group_defaults),
            name="Group"
        )
        target_elements.insert(row, new_group)
        
        self.reassign_ids()
        self.load_from_state()
        # self.sync_to_state()
        self.restore_scroll_positions(scroll_pos)
        self.restore_selection(saved_selection)
        self._mark_protocol_modified()
        
    def add_group_into(self):
        scroll_pos = self.save_scroll_positions()
        saved_selection = self.save_selection()
        
        selected_paths = self.get_selected_paths()
        if not selected_paths:
            return
            
        target_path = selected_paths[0]
        target_item = self.get_item_by_path(target_path)
        if not target_item:
            return
            
        self.state.snapshot_for_undo()
        
        new_group = ProtocolGroup(
            parameters=dict(group_defaults),
            name="Group"
        )
        
        if target_item.data(ROW_TYPE_ROLE) == GROUP_TYPE:
            target_elements = self._find_elements_by_path(target_path)
            target_elements.append(new_group)
        else:
            parent_path = target_path[:-1]
            target_elements = self._find_elements_by_path(parent_path)
            row = target_path[-1] + 1
            target_elements.insert(row, new_group)
            
        self.reassign_ids()
        self.load_from_state()
        # self.sync_to_state()
        self.restore_scroll_positions(scroll_pos)
        self.restore_selection(saved_selection)
        self._mark_protocol_modified()
        
    def delete_selected(self):
        selected_paths = self.get_selected_paths()
        if not selected_paths:
            return
            
        self.state.snapshot_for_undo()
        
        selected_paths.sort(reverse=True)
        
        for path in selected_paths:
            target_elements = self._find_elements_by_path(path[:-1])
            if target_elements and 0 <= path[-1] < len(target_elements):
                target_elements.pop(path[-1])
        
        self.ensure_minimum_protocol()
        
        self.reassign_ids()
        self.load_from_state()
        # self.sync_to_state()
        
        QTimer.singleShot(0, self._handle_step_removal_cleanup)
        self._mark_protocol_modified()
        
    def copy_selected(self):
        selected_paths = self.get_selected_paths()
        if not selected_paths:
            return
        
        def is_descendant(path, other_path):
            return len(path) > len(other_path) and path[:len(other_path)] == other_path

        filtered_paths = []
        for path in selected_paths:
            is_child = False
            for i in selected_paths:
                if i != path and is_descendant(path, i):
                    is_child = True
                    break
            if not is_child:
                filtered_paths.append(path)
            
        copied_items = []
        for path in filtered_paths:
            if len(path) == 1:
                if path[0] < len(self.state.sequence):
                    copied_items.append(copy.deepcopy(self.state.sequence[path[0]]))
            else:
                parent_path = path[:-1]
                elements = self._find_elements_by_path(parent_path)
                if path[-1] < len(elements):
                    copied_items.append(copy.deepcopy(elements[path[-1]]))
                    
        self._clipboard = copied_items
        
    def cut_selected(self):
        self.copy_selected()
        
        # store current state before deletion for cleanup
        selected_paths = self.get_selected_paths()
        if not selected_paths:
            return
        
        self.delete_selected()
        
    def paste_selected(self, above=True):
        if not hasattr(self, '_clipboard') or not self._clipboard:
            return
            
        scroll_pos = self.save_scroll_positions()
        saved_selection = self.save_selection()
        
        selected_paths = self.get_selected_paths()
        if not selected_paths:
            target_elements = self.state.sequence
            row = 0 if above else len(target_elements)
        else:
            path = selected_paths[0]
            target_elements = self._find_elements_by_path(path[:-1])
            row = path[-1] + (0 if above else 1)
            
        self.state.snapshot_for_undo()
        
        for i, item in enumerate(copy.deepcopy(self._clipboard)):
            if hasattr(item, 'parameters') and 'UID' in item.parameters:
                self.state.assign_uid_to_step(item)
            target_elements.insert(row + i, item)
            
        self.reassign_ids()
        self.load_from_state()
        # self.sync_to_state()
        self.restore_scroll_positions(scroll_pos)
        self.restore_selection(saved_selection)
        
        QTimer.singleShot(0, self._handle_step_removal_cleanup)
        self._mark_protocol_modified()
        
    def paste_into(self):
        if not hasattr(self, '_clipboard') or not self._clipboard:
            return
            
        scroll_pos = self.save_scroll_positions()
        saved_selection = self.save_selection()
        
        selected_paths = self.get_selected_paths()
        if not selected_paths:
            return
            
        target_path = selected_paths[0]
        target_item = self.get_item_by_path(target_path)
        if not target_item or target_item.data(ROW_TYPE_ROLE) != GROUP_TYPE:
            return
            
        target_elements = self._find_elements_by_path(target_path)
        
        self.state.snapshot_for_undo()
        
        for item in copy.deepcopy(self._clipboard):
            target_elements.append(item)
            
        self.reassign_ids()
        self.load_from_state()
        # self.sync_to_state()
        self.restore_scroll_positions(scroll_pos)
        self.restore_selection(saved_selection)
        self._mark_protocol_modified()
        
    def undo_last(self):
        self._programmatic_change = True
        if self.state.undo_stack:
            self.state.undo()
            self.load_from_state()
        self._programmatic_change = False
        self._mark_protocol_modified()
            
    def redo_last(self):
        self._programmatic_change = True
        if self.state.redo_stack:
            self.state.redo()
            self.load_from_state()
        self._programmatic_change = False
        self._mark_protocol_modified()

    def _reset_undo_snapshotted(self):
        self._undo_snapshotted = False
        
    def export_to_json(self):
        if self._protocol_running:
            return
        
        # use experiment directory as default save location
        default_dir = str(self.experiment_manager.get_experiment_directory())
        
        file_name, _ = QFileDialog.getSaveFileName(self, "Export Protocol to JSON", default_dir, "JSON Files (*.json)")
        if file_name:
            try:
                # check if saving to experiment directory
                if self.experiment_manager.is_save_in_experiment_directory(file_name):
                    # cleanup existing JSONs first
                    self.experiment_manager.cleanup_experiment_jsons()
                    logger.info("Overwriting existing JSONs in experiment directory")
                
                flat_data = self.state.to_flat_export()
                with open(file_name, "w") as f:
                    json.dump(flat_data, f, indent=2)
                
                # update protocol state tracker
                self.protocol_state_tracker.set_saved_protocol(file_name)
                self._update_protocol_display()
                
            except Exception as e:
                logger.info(self, "Export Error", f"Failed to export: {str(e)}")
                
    def import_from_json(self):
        file_name, _ = QFileDialog.getOpenFileName(self, "Import Protocol from JSON", "", "JSON Files (*.json)")
        if file_name:
            try:
                with open(file_name, "r") as f:
                    data = json.load(f)
                
                # flag to prevent marking as modified during an import
                self._loading_from_file = True
                try:
                    self.state.from_flat_export(data)
                    self.load_from_state()
                    
                    # update protocol state tracker
                    self.protocol_state_tracker.set_loaded_protocol(file_name)
                    self._update_protocol_display()
                    
                finally:
                    self._loading_from_file = False
                    
            except Exception as e:
                QMessageBox.warning(self, "Import Error", f"Failed to import: {str(e)}")
                
    def import_into_json(self):
        scroll_pos = self.save_scroll_positions()
        saved_selection = self.save_selection()
        
        selected_paths = self.get_selected_paths()
        if not selected_paths:
            return
            
        target_path = selected_paths[0]
        target_item = self.get_item_by_path(target_path)
        if target_item is None:
            return
            
        file_name, _ = QFileDialog.getOpenFileName(self, "Import Protocol from JSON", "", "JSON Files (*.json)")
        if not file_name:
            return
            
        try:
            with open(file_name, "r") as f:
                data = json.load(f)
            
            self.state.snapshot_for_undo()

            imported_state = ProtocolState()      
            imported_state.from_flat_export(data)
            
            # assign new UIDs to ALL imported elements to prevent conflicts
            self._assign_new_uids_to_all_elements(imported_state.sequence)
            
            target_item_type = target_item.data(ROW_TYPE_ROLE)
            
            if target_item_type == GROUP_TYPE:
                target_elements = self._find_elements_by_path(target_path)
                
                for element in imported_state.sequence:
                    target_elements.append(element)
                                    
            elif target_item_type == STEP_TYPE:
                if len(target_path) == 1: # root-level step
                    target_elements = self.state.sequence
                    insert_position = target_path[0] + 1
                else: # step inside a group                    
                    parent_path = target_path[:-1]
                    target_elements = self._find_elements_by_path(parent_path)
                    insert_position = target_path[-1] + 1
                
                # insert AFTER the selected step
                for i, element in enumerate(imported_state.sequence):
                    target_elements.insert(insert_position + i, element)
                                
            else:
                return
            
            self.reassign_ids()
            self.load_from_state()
            # self.sync_to_state()
            self.restore_scroll_positions(scroll_pos)
            self.restore_selection(saved_selection)
            
            QTimer.singleShot(0, self._handle_step_removal_cleanup)
            self._mark_protocol_modified()
            
        except Exception as e:
            QMessageBox.warning(self, "Import Error", f"Failed to import: {str(e)}")

    def _assign_new_uids_to_all_elements(self, elements):
        for element in elements:
            if isinstance(element, ProtocolStep):
                element.parameters["UID"] = str(self.state.get_next_uid())
            elif isinstance(element, ProtocolGroup):
                self._assign_new_uids_to_all_elements(element.elements)

    def _reset_palette_change_flag(self):
        self._processing_palette_change = False

    def _refresh_model_after_theme_change(self):
        if self._protocol_running:
            return            
        
        scroll_pos = self.save_scroll_positions()
        saved_selection = self.save_selection()
        
        self._programmatic_change = True
        self._restoring_selection = True
        try:
            self._clean_group_parameters_recursive(self.state.sequence)            
            # reload model from clean state
            # self.load_from_state() 
            self.save_column_settings()
            self.state.assign_uids_to_all_steps()
            self.state_to_model()
            self.setup_headers()
            self.tree.expandAll()
            self.update_all_group_aggregations()
            self.update_step_dev_fields()
            self.restore_column_settings()           
        finally:
            self._programmatic_change = False
            
        try:
            self.restore_scroll_positions(scroll_pos)
            self.restore_selection(saved_selection)
        finally:
            self._restoring_selection = False
        
    def event(self, event):
        if event.type() == QEvent.PaletteChange:
            if not getattr(self, '_processing_palette_change', False):
                self._processing_palette_change = True
                try:
                    logger.critical("palette change")
                    self.setStyleSheet(DARK_MODE_STYLESHEET 
                                       if is_dark_mode() else LIGHT_MODE_STYLESHEET)                
                    self.clear_highlight()
                    if hasattr(self, 'navigation_bar'):
                        self.navigation_bar.update_theme_styling()
                    if hasattr(self, 'information_panel'):
                        self.information_panel.update_theme_styling()

                    # Only trigger model refresh if not during selection restoration or protocol running
                    if (not getattr(self, '_restoring_selection', False) and 
                        not self._protocol_running and 
                        not getattr(self, '_programmatic_change', False)):
                        QTimer.singleShot(50, self._refresh_model_after_theme_change)
                        
                finally:
                    QTimer.singleShot(100, self._reset_palette_change_flag)
                self._processing_palette_change = False
        
        return super().event(event)

    def _on_application_palette_changed(self):
        """Handle application palette changes (system theme switches)."""
        if not getattr(self, '_processing_palette_change', False):
            self._processing_palette_change = True
            try:                
                # Update main widget styling
                self.setStyleSheet(DARK_MODE_STYLESHEET 
                                   if is_dark_mode() else LIGHT_MODE_STYLESHEET)
                
                # Clear highlights
                self.clear_highlight()
                
                # Update all UI components
                if hasattr(self, 'navigation_bar'):
                    self.navigation_bar.update_theme_styling()
                if hasattr(self, 'information_panel'):
                    self.information_panel.update_theme_styling()
                if hasattr(self, 'status_bar'):
                    self.status_bar.update_theme_styling()
                
                # Update any open dialogs
                self._update_theme_styling_for_dialogs()
                
                # Refresh model if needed
                if (not getattr(self, '_restoring_selection', False) and 
                    not self._protocol_running and 
                    not getattr(self, '_programmatic_change', False)):
                    QTimer.singleShot(50, self._refresh_model_after_theme_change)
                    
            finally:
                QTimer.singleShot(100, self._reset_palette_change_flag)
            self._processing_palette_change = False
    
    def _update_theme_styling_for_dialogs(self):
        """Update theme styling for any open dialogs."""
        # Find and update any open dialogs
        for dialog in self.findChildren(QDialog):
            if hasattr(dialog, 'update_theme_styling'):
                try:
                    dialog.update_theme_styling()
                except Exception as e:
                    logger.debug(f"Error updating theme for dialog {dialog}: {e}")

if __name__ == "__main__":
    app = QApplication(sys.argv)
    window = QMainWindow()
    window.setWindowTitle("Protocol Grid Widget")
    window.setGeometry(50, 50, 1400, 500)    
    widget = PGCWidget()
    window.setCentralWidget(widget)    
    window.show()    
    sys.exit(app.exec())<|MERGE_RESOLUTION|>--- conflicted
+++ resolved
@@ -69,11 +69,8 @@
         self.protocol_data_logger = ProtocolDataLogger(self)
         self.protocol_runner.set_data_logger(self.protocol_data_logger)
 
-<<<<<<< HEAD
-=======
         self.protocol_runner.experiment_manager = self.experiment_manager
 
->>>>>>> 2166f378
         self.protocol_state_tracker = ProtocolStateTracker()        
         
         self._column_visibility = {}
@@ -368,20 +365,10 @@
         """Update data logger with latest capacitance per unit area."""
         try:                
             calibration_data = self.state.get_calibration_data()
-<<<<<<< HEAD
-            active_electrodes = self.state.get_active_electrodes_from_calibration()
-            
-            c_unit_area = ForceCalculationService.calculate_capacitance_per_unit_area(
-                calibration_data['liquid_capacitance'],
-                calibration_data['filler_capacitance'],
-                active_electrodes,
-                calibration_data['electrode_areas']
-=======
             
             c_unit_area = ForceCalculationService.calculate_capacitance_per_unit_area(
                 calibration_data['liquid_capacitance_over_area'],
                 calibration_data['filler_capacitance_over_area']
->>>>>>> 2166f378
             )
             
             if c_unit_area is not None:
