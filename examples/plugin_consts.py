--- conflicted
+++ resolved
@@ -22,11 +22,8 @@
     DropbotToolsMenuPlugin,
     DropbotStatusPlugin,
     ManualControlsPlugin,
-<<<<<<< HEAD
+    ProtocolGridControllerUIPlugin
     DeviceViewerPlugin,
-=======
-    ProtocolGridControllerUIPlugin
->>>>>>> 45cab365
 ]
 
 BACKEND_PLUGINS = [
