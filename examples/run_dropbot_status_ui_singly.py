--- conflicted
+++ resolved
@@ -4,17 +4,13 @@
 from envisage.api import CorePlugin
 from envisage.ui.tasks.api import TasksPlugin
 
-<<<<<<< HEAD
-=======
 sys.path.insert(0, os.path.abspath(os.path.join(os.path.dirname(__file__), '..')))
 from microdrop_utils.broker_server_helpers import dramatiq_workers_context
 
->>>>>>> bd913ec5
 
 def main(args):
     """Run the application."""
 
-    from microdrop_utils.broker_server_helpers import dramatiq_workers
     from dropbot_status.plugin import DropbotStatusPlugin
     from dropbot_status_plot.plugin import DropbotStatusPlotPlugin
     from message_router.plugin import MessageRouterPlugin
