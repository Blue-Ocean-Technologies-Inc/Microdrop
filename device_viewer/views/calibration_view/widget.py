--- conflicted
+++ resolved
@@ -7,10 +7,6 @@
 # Load the Material Symbols font using the clean API
 ICON_FONT_FAMILY = load_material_symbols_font() or "Material Symbols Outlined"
 
-<<<<<<< HEAD
-ICON_FONT_FAMILY = "Material Symbols Outlined"
-=======
->>>>>>> dd8695e8
 
 class CalibrationView(QWidget):
     def __init__(self, model):
