--- conflicted
+++ resolved
@@ -11,10 +11,6 @@
 # Load the Material Symbols font using the clean API
 ICON_FONT_FAMILY = load_material_symbols_font() or "Material Symbols Outlined"
 
-<<<<<<< HEAD
-ICON_FONT_FAMILY = "Material Symbols Outlined"
-=======
->>>>>>> dd8695e8
 
 def if_editable(func):
     """Decorator to check if the model is editable before executing the function."""
@@ -62,22 +58,6 @@
         self.button_redo = QPushButton("Redo")
         self.button_redo.setToolTip("Redo")
 
-<<<<<<< HEAD
-        # btn_layout
-        btn_layout = QVBoxLayout()
-        row1_layout = QHBoxLayout()
-        row2_layout = QHBoxLayout()
-        for btn in (self.button_draw, self.button_edit, self.button_autoroute, self.button_channel_edit):
-            btn.setCheckable(True)
-            row1_layout.addWidget(btn)
-        btn_layout.addLayout(row1_layout)
-        row2_layout.addWidget(self.button_reset_routes)
-        row2_layout.addWidget(self.button_reset_electrodes)
-        row2_layout.addWidget(self.button_undo)
-        row2_layout.addWidget(self.button_redo)
-        btn_layout.addLayout(row2_layout)
-
-=======
         # Use grid layout for better organization - 2 rows
         btn_layout = QGridLayout()
         
@@ -101,7 +81,6 @@
                    self.button_autoroute, self.button_channel_edit):
             btn.setCheckable(True)
         
->>>>>>> dd8695e8
         # Main layout
         layout = QVBoxLayout()
         
