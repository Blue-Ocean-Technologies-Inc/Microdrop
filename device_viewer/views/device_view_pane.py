--- conflicted
+++ resolved
@@ -1,8 +1,4 @@
 # enthought imports
-<<<<<<< HEAD
-from venv import create
-=======
->>>>>>> 6904ed22
 import dramatiq
 from traits.api import Instance, observe, Str, Float
 from traits.observation.events import ListChangeEvent, TraitChangeEvent, DictChangeEvent
@@ -345,7 +341,6 @@
         self.calibration_view.setParent(container)
 
         # Add widgets to layouts
-<<<<<<< HEAD
         right_stack.addWidget(self.camera_control_widget)
         right_stack.addWidget(create_line())  # Add a separator line
         right_stack.addWidget(self.alpha_view_ui.control)
@@ -368,14 +363,6 @@
         reveal_button.clicked.connect(reveal_button_handler)
         reveal_button.setSizePolicy(QSizePolicy.Minimum, QSizePolicy.Expanding)
 
-=======
-        left_stack.addWidget(self.camera_control_widget)
-        left_stack.addWidget(self.alpha_view_ui.control)
-        left_stack.addWidget(self.calibration_view)
-        left_stack.addWidget(self.layer_ui.control)
-        left_stack.addWidget(self.mode_picker_view)
-        
->>>>>>> 6904ed22
         layout.addWidget(self.device_view)
         layout.addWidget(reveal_button)
         layout.addWidget(right_stack_container)
