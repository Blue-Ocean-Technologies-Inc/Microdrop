--- conflicted
+++ resolved
@@ -5,13 +5,8 @@
 from pyface.api import FileDialog, OK
 from pyface.qt.QtGui import QGraphicsScene, QGraphicsPixmapItem, QTransform
 from pyface.qt.QtOpenGLWidgets import QOpenGLWidget
-<<<<<<< HEAD
-from pyface.qt.QtWidgets import QWidget, QHBoxLayout, QVBoxLayout, QFrame, QPushButton, QSizePolicy
-from pyface.qt.QtCore import Qt, QTimer, QSizeF, Signal
-=======
 from pyface.qt.QtWidgets import QWidget, QHBoxLayout, QVBoxLayout, QApplication, QSizePolicy, QLabel, QFrame, QPushButton
 from pyface.qt.QtCore import Qt, QTimer, QPointF, QSizeF
->>>>>>> dd8695e8
 from pyface.tasks.api import TraitsDockPane
 from pyface.undo.api import UndoManager, CommandStack
 from pyface.qt.QtMultimediaWidgets import QGraphicsVideoItem
@@ -457,7 +452,6 @@
         self.calibration_view = CalibrationView(self.model)
         self.calibration_view.setParent(container)
 
-<<<<<<< HEAD
         # Add widgets to layouts
         right_stack.addWidget(self.camera_control_widget)
         right_stack.addWidget(create_line())  # Add a separator line
@@ -484,72 +478,6 @@
         layout.addWidget(self.device_view)
         layout.addWidget(reveal_button)
         layout.addWidget(right_stack_container)
-=======
-        # Create section separators with titles and separator lines
-        # Use the same separator style as protocol grid
-        def make_separator():
-            line = QFrame()
-            line.setFrameShape(QFrame.HLine)
-            line.setFrameShadow(QFrame.Sunken)
-            line.setLineWidth(1)
-            return line
-        
-        # Create separators first (like protocol grid)
-        calibration_separator = make_separator()
-        paths_separator = make_separator()
-        
-        # Create section labels (below separators)
-        label_style = """
-            QLabel {
-                font-size: 12px;
-                font-weight: bold;
-                padding: 4px 0px 0px 0px;
-                margin-bottom: 0px;
-            }
-        """
-        camera_section_label = QLabel("Camera Controls")
-        camera_section_label.setStyleSheet(label_style)
-        
-        calibration_section_label = QLabel("Capacitance Calibration")
-        calibration_section_label.setStyleSheet(label_style)
-        
-        paths_section_label = QLabel("Paths")
-        paths_section_label.setStyleSheet(label_style)
-        
-        # Create a container for camera controls section (buttons + widget)
-        camera_controls_container = QWidget()
-        camera_controls_layout = QVBoxLayout(camera_controls_container)
-        camera_controls_layout.setContentsMargins(0, 0, 0, 0)
-        camera_controls_layout.setSpacing(4)
-        
-        # Add camera control buttons to the container
-        camera_buttons_layout = QHBoxLayout()
-        camera_buttons_layout.setContentsMargins(0, 0, 0, 0)
-        camera_buttons_layout.setSpacing(4)
-        
-        # Create the camera control buttons
-        camera_controls_layout.addWidget(self.camera_control_widget)
-        
-        # Add components to left stack with separators first, then labels, then content
-        left_stack.addWidget(camera_section_label)
-        left_stack.addWidget(camera_controls_container)
-        left_stack.addWidget(self.alpha_view_ui.control)
-        left_stack.addWidget(calibration_separator)
-        left_stack.addWidget(calibration_section_label)
-        left_stack.addWidget(self.calibration_view)
-        left_stack.addWidget(paths_separator)
-        left_stack.addWidget(paths_section_label)
-        left_stack.addWidget(self.layer_ui.control)
-        left_stack.addWidget(self.mode_picker_view)
-        
-        # Also set stretch for the left_stack itself to ensure it expands
-        layout.addWidget(self.device_view)
-        layout.addLayout(left_stack)
-        # layout.setStretch(1, 1)  # left_stack gets stretch factor 1
-
-        # Apply correct theme styling immediately after all components are created
-        self._apply_initial_theme_styling()
->>>>>>> dd8695e8
 
         return container
 
