--- conflicted
+++ resolved
@@ -1,10 +1,4 @@
-<<<<<<< HEAD
-from dropbot_controller.consts import SELF_TESTS_PROGRESS, DROPBOT_SETUP_SUCCESS
-from microdrop_utils.dramatiq_dropbot_serial_proxy import DISCONNECTED
-=======
-from dropbot_controller.consts import SELF_TESTS_PROGRESS, ELECTRODES_STATE_CHANGE
-
->>>>>>> 7eff7a9c
+from dropbot_controller.consts import SELF_TESTS_PROGRESS, ELECTRODES_STATE_CHANGE, DROPBOT_SETUP_SUCCESS, DROPBOT_DISCONNECTED
 # This module's package.
 PKG = '.'.join(__name__.split('.')[:-1])
 PKG_name = PKG.title().replace("_", " ")
@@ -13,13 +7,9 @@
 
 # Topics this plugin wants some actors to subscribe to:
 ACTOR_TOPIC_DICT = {
-<<<<<<< HEAD
-    f"{device_viewer_package}_listener": [SELF_TESTS_PROGRESS],
+    f"{microdrop_application_package}_listener": [ SELF_TESTS_PROGRESS], # This adds the listener to the microdrop application task, not itself
     f"{PKG}_listener": [ 
                                  DROPBOT_SETUP_SUCCESS,
-                                 DISCONNECTED
-=======
-    f"{microdrop_application_package}_listener": [ # This adds the listener to the microdrop application task, not itself
-                                 SELF_TESTS_PROGRESS,
->>>>>>> 7eff7a9c
+                                 DROPBOT_DISCONNECTED,
+                                 SELF_TESTS_PROGRESS
     ]}
