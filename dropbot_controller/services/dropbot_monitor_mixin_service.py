--- conflicted
+++ resolved
@@ -64,15 +64,6 @@
     def on_retry_connection_request(self, message):
         logger.info("Attempting to retry connecting with a dropbot")
         self.monitor_scheduler.resume()
-<<<<<<< HEAD
-
-    def on_halt_request(self, message):
-        self._no_power = True
-        self.proxy.terminate()
-        self.proxy.monitor = None
-        logger.error("Halted DropBot: Disconnect everything and reconnect")
-
-=======
 
     def on_halt_request(self, message):
         self.proxy.turn_off_all_channels()
@@ -81,7 +72,6 @@
                                 voltage=0)
         logger.error("Halted DropBot: Disconnect everything and reconnect")
 
->>>>>>> bdb054ea
     ############################################################
     # Connect / Disconnect signal handlers
     ############################################################
@@ -99,11 +89,7 @@
                     self.proxy.monitor = None
                     self.monitor_scheduler.resume()
                     logger.info("Sending Signal to Resumed DropBot monitor")
-<<<<<<< HEAD
-                    publish_message(topic=RETRY_CONNECTION, message="")
-=======
                     self.on_retry_connection_request(message="")
->>>>>>> bdb054ea
 
     ################################# Protected methods ######################################
     def _on_dropbot_port_found(self, event):
@@ -191,29 +177,10 @@
         self.proxy.signals.signal('halted').connect(self._halted_event_wrapper, weak=False)
         self.proxy.signals.signal('capacitance-updated').connect(self._capacitance_updated_wrapper)
 
-<<<<<<< HEAD
-        # Initial Proxy State Update
-        self.proxy.update_state(capacitance_update_interval_ms=1000,
-                                event_mask=EVENT_CHANNELS_UPDATED |
-                                           EVENT_SHORTS_DETECTED |
-                                           EVENT_ENABLE)
-        # If the feedback capacitor is < 300nF, disable the chip load
-        # saturation check to prevent false positive triggers.
-        if self.proxy.config.C16 < 0.3e-6:
-            self.proxy.update_state(chip_load_range_margin=-1)
-
-        self.proxy.update_state(hv_output_selected=True,
-                                hv_output_enabled=True,
-                                voltage=75,
-                                )
-
-        self.proxy.turn_off_all_channels()
-=======
         self.proxy.update_state(capacitance_update_interval_ms=1000,
                            hv_output_selected=True,
                            hv_output_enabled=True,
                            voltage=75,
                            event_mask=EVENT_CHANNELS_UPDATED |
                                       EVENT_SHORTS_DETECTED |
-                                      EVENT_ENABLE)
->>>>>>> bdb054ea
+                                      EVENT_ENABLE)