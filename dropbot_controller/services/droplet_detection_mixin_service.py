import json
import time
from typing import Optional, Dict

import numpy as np
import pandas as pd
from traits.api import provides, HasTraits, Str, Int, List, Float

from microdrop_utils._logger import get_logger
from microdrop_utils.dramatiq_pub_sub_helpers import publish_message
from ..interfaces.i_dropbot_control_mixin_service import IDropbotControlMixinService
from dropbot_controller.consts import DROPLETS_DETECTED

logger = get_logger(__name__, level="DEBUG")

# Constants for droplet detection
DROPLET_DETECTION_FREQUENCY = 1000  # 1 kHz for droplet detection

class DetectionResult(HasTraits):
    """A structured data class for droplet detection results."""
    detected_channels = List(Int)
    error = Str("")


@provides(IDropbotControlMixinService)
class DropletDetectionMixinService(HasTraits):
    """
    A mixin service that provides droplet detection functionality.
    Automatically manages frequency settings during detection.
    """

    id = Str('droplet_detection_mixin_service')
    name = Str('Droplet Detection Mixin Service')

    _detection_timeout = Float(10.0)  # seconds
    _max_detection_retries = Int(2)

    #--------- IDropbotControlMixinService Interface ---------------------------
    def on_detect_droplets_request(self, message):
        """
        Handle droplet detection request.
        
        Parameters
        ----------
        message : str
            Empty string to check all channels,
            or JSON array of channel numbers for detection on specific channels.
        """
        try:
<<<<<<< HEAD
            channels = json.loads(message)
=======
            # Parse message to determine detection mode
            target_channels = self._parse_detection_message(message)

            if target_channels is None:
                logger.info("Starting detection on all channels")
            else:
                logger.info(f"Starting targeted droplet detection for channels: {target_channels}")
>>>>>>> 6e587a4d
            
            # check if proxy is available
            if not hasattr(self, 'proxy') or self.proxy is None:
                self._publish_detection_response(error_message="Dropbot proxy not available")
                return
            
            result: DetectionResult = self._perform_safe_droplet_detection(channels)

            self._publish_detection_response(detected_channels=result.detected_channels, error_message=result.error)

                
        except Exception as e:
            logger.error(f"Critical error in droplet detection: {e}")
            self._publish_detection_response(error_message=f"Critical error: {str(e)}")

<<<<<<< HEAD
    def _attempt_single_detection(self, channels: list[int]):
        """
        Performs one attempt at droplet detection, restoring state upon completion.

        Returns:
            A list of detected channel integers on success.

        Raises:
            DetectionPreconditionError: If preconditions are not met.
            Exception: For other failures during the detection process.
        """
        with self.proxy_state_manager.safe_proxy_access("droplet_detection", timeout=self._detection_timeout):
            # Validate proxy state before starting
            if not self._validate_detection_preconditions():
                raise Exception("Validation of preconditions failed.")

            # Store and restore settings safely
            original_state = self._store_original_settings()
=======
    def _parse_detection_message(self, message):
        """
        Extract target channels from message.

        Parameters
        ----------
        message : str
            Empty string to check all channels,
            or JSON array of channel numbers for detection on specific channels.

        Returns
        -------
        list or None
            List of specific channel numbers, or None for all channels.
        """
        if not message or message.strip() == "":
            # empty message: detect on all channels
            return None

        try:
            channels = json.loads(message)
            if isinstance(channels, list):
                target_channels = []
                for ch in channels:
                    try:
                        ch_int = int(ch)
                        if 0 <= ch_int < int(self.proxy_state_manager.proxy.number_of_channels):
                            target_channels.append(ch_int)

                    except (ValueError, TypeError):
                        logger.info(f"Invalid channel value: {ch}, skipping")

                return target_channels if target_channels else None
            else:
                logger.info(f"Message is not a list: {message}, falling back to full detection")
                return None
        except json.JSONDecodeError:
            logger.info(f"Invalid JSON message: {message}, falling back to full detection")
            return None

    def _perform_safe_droplet_detection(self, target_channels=None) -> Dict[str, any]:
        """Perform droplet detection with enhanced safety measures."""
        
        for attempt in range(self._max_detection_retries + 1):
>>>>>>> 6e587a4d
            try:
                self._prepare_for_detection()
                return self._execute_droplet_detection(channels)
            finally:
                self._restore_original_settings(original_state)

    def _perform_safe_droplet_detection(self, channels: list[int]) -> DetectionResult:
        """
        Performs droplet detection with retries and safety measures.

        This method orchestrates multiple detection attempts, handling exceptions
        and ensuring a consistent result format.
        """
        last_error: Optional[Exception] = None
        total_attempts = self._max_detection_retries + 1

        for attempt in range(total_attempts):
            try:
                logger.debug(f"Droplet detection attempt {attempt + 1}/{total_attempts}")

                # Execute a single, isolated detection attempt.
                detected_channels = self._attempt_single_detection(channels)

                # If the attempt succeeds, return the result immediately.
                return DetectionResult(detected_channels=detected_channels, error="")

            except Exception as e:
                last_error = e
                logger.warning(f"Attempt {attempt + 1} failed: {e}")

                # If more attempts are left, wait before retrying.
                if attempt < self._max_detection_retries:
                    logger.info("Retrying detection in 1 second...")
                    time.sleep(1)

        # If the loop completes, all attempts have failed.
        error_message = f"All {total_attempts} detection attempts failed. Last error: {last_error}"
        logger.error(error_message)
        return DetectionResult(detected_channels=[], error=error_message)

    def _execute_droplet_detection(self, channels: list[int]) -> list[int]:
        """
        Execute the actual droplet detection.

        Parameters
        ----------
        channels : list or None
            List of channel numbers to check

        Returns
        -------
        list
            List of channels where droplets were detected.
        """
        proxy = self.proxy_state_manager.proxy

        capacitances = pd.Series(proxy.channel_capacitances(channels), index=channels) * 1e12 # scale to log values in in pF units

        logger.critical(f"Capacitances: {capacitances}")
        logger.critical(f"Minimum Capacitance: {capacitances.min()}")

        liquid_channels = capacitances[capacitances > 10 * capacitances.min()]

        logger.critical(f"Liquid channels: {liquid_channels}")

        detected_drops = liquid_channels.index.tolist()

        if detected_drops is None:
            logger.warning("Droplet detection returned None")
            return []

        return detected_drops


    def _validate_detection_preconditions(self) -> bool:
        """Validate that proxy is ready for droplet detection."""
        try:
            proxy = self.proxy_state_manager.proxy
            
            # Check basic proxy state
            channel_count = proxy.number_of_channels
            if channel_count != 120:
                logger.error(f"Invalid channel count for detection: {channel_count}")
                return False
            
            # Check state consistency
            current_state = proxy.state_of_channels
            if len(current_state) != channel_count:
                logger.error(f"State inconsistency detected: {len(current_state)} != {channel_count}")
                return False
            
            return True
            
        except Exception as e:
            logger.error(f"Precondition validation failed: {e}")
            return False

    def _store_original_settings(self) -> Dict[str, any]:
        """Store original proxy settings for restoration."""
        try:
            proxy = self.proxy_state_manager.proxy
            return {
                'state': np.copy(proxy.state_of_channels),
                'frequency': proxy.frequency,
                'voltage': proxy.voltage
            }
        except Exception as e:
            logger.error(f"Failed to store original settings: {e}")
            return {}

    def _prepare_for_detection(self):
        """Prepare proxy for droplet detection."""
        proxy = self.proxy_state_manager.proxy
        
        # Turn off all channels
        logger.debug("Turning off all channels for droplet detection")
        proxy.turn_off_all_channels()
        
        # Small delay for channel settling
        time.sleep(0.05)
        
        # Set detection frequency
        proxy.frequency = DROPLET_DETECTION_FREQUENCY
        logger.debug(f"Set frequency to {DROPLET_DETECTION_FREQUENCY} Hz")

        # Small delay for frequency settling
        time.sleep(0.05)

<<<<<<< HEAD
=======
    def _execute_droplet_detection(self, target_channels=None) -> List[int]:
        """
        Execute the actual droplet detection.
        
        Parameters
        ----------
        target_channels : list or None
            List of channel numbers to check, or None detection on all channels.
            
        Returns
        -------
        list
            List of channels where droplets were detected.
        """
        proxy = self.proxy_state_manager.proxy
        
        # convert target channels to numpy array if specified
        channels_array = None
        if target_channels is not None:
            channels_array = np.array(target_channels, dtype=int)
            logger.debug(f"Performing targeted detection on {len(channels_array)} channels")
        else:
            logger.debug("Performing full-device detection")
        
        # Perform droplet detection
        detected_drops = proxy.get_drops(channels=channels_array)

        if detected_drops is None:
            logger.warning("Droplet detection returned None")
            return []

        # Process results
        detected_channels = []
        current_channel_count = proxy.number_of_channels
        
        for drop_array in detected_drops:
            if drop_array is not None and len(drop_array) > 0:
                # Validate drop array size
                if len(drop_array) > current_channel_count:
                    logger.warning(f"Drop array too large: {len(drop_array)} > {current_channel_count}")
                    continue
                detected_channels.extend(drop_array.tolist())
        
        # Validate and filter channel numbers
        validated_channels = []
        for ch in detected_channels:
            try:
                ch_int = int(ch)
                if 0 <= ch_int < current_channel_count:
                    validated_channels.append(ch_int)
                else:
                    logger.warning(f"Invalid channel number: {ch_int}")
            except (ValueError, TypeError) as e:
                logger.warning(f"Invalid channel value: {ch}, error: {e}")

        logger.info(f"Detected droplets on channels: {validated_channels}")
        return validated_channels

>>>>>>> 6e587a4d
    def _restore_original_settings(self, original_settings: Dict[str, any]):
        """Restore original proxy settings."""
        if not original_settings:
            logger.warning("No original settings to restore")
            return
        
        try:
            proxy = self.proxy_state_manager.proxy
            
            # Restore frequency
            if 'frequency' in original_settings:
                proxy.frequency = original_settings['frequency']
                logger.debug(f"Restored frequency to {original_settings['frequency']} Hz")
            
            # Restore voltage
            if 'voltage' in original_settings:
                proxy.voltage = original_settings['voltage']
                logger.debug(f"Restored voltage to {original_settings['voltage']} V")
            
            # Restore electrode state
            if 'state' in original_settings:
                original_state = original_settings['state']
                if len(original_state) == proxy.number_of_channels:
                    proxy.state_of_channels = original_state
                    logger.debug(f"Restored electrode state: {original_state.sum()} active channels")
                else:
                    logger.error(f"Cannot restore state: size mismatch {len(original_state)} != {proxy.number_of_channels}")
                    
        except Exception as e:
            logger.error(f"Failed to restore original settings: {e}")

    def _publish_detection_response(
            self,
            detected_channels: Optional[list[int]] = None,
            error_message: Optional[str] = None
    ):
        """
        Publishes a droplet detection response for success or failure cases.

        If an `error_message` is provided, it publishes a failure response.
        Otherwise, it publishes a success response with the `detected_channels`.

        Args:
            detected_channels: A list of channel integers for a success response.
            error_message: A string describing an error, indicating a failure response.
        """
        # Determine if the operation was successful based on the presence of an error message.

        if error_message == "":
            # For a success case, use the provided channels or an empty list.
            channels = detected_channels if detected_channels is not None else []
            log_msg = f"Published successful droplet detection response: {len(channels)} channels"
        else:
            # For an error case, the channel list is always empty.
            channels = []
            log_msg = f"Published error droplet detection response: {error_message}"

        # Construct the response payload.
        response = {
            "success": error_message == "",
            "detected_channels": channels,
            "error": error_message,
        }

        # Publish the JSON-serialized message and log the action.
        publish_message(topic=DROPLETS_DETECTED, message=json.dumps(response))
        logger.debug(log_msg)<|MERGE_RESOLUTION|>--- conflicted
+++ resolved
@@ -47,17 +47,8 @@
             or JSON array of channel numbers for detection on specific channels.
         """
         try:
-<<<<<<< HEAD
+
             channels = json.loads(message)
-=======
-            # Parse message to determine detection mode
-            target_channels = self._parse_detection_message(message)
-
-            if target_channels is None:
-                logger.info("Starting detection on all channels")
-            else:
-                logger.info(f"Starting targeted droplet detection for channels: {target_channels}")
->>>>>>> 6e587a4d
             
             # check if proxy is available
             if not hasattr(self, 'proxy') or self.proxy is None:
@@ -73,7 +64,6 @@
             logger.error(f"Critical error in droplet detection: {e}")
             self._publish_detection_response(error_message=f"Critical error: {str(e)}")
 
-<<<<<<< HEAD
     def _attempt_single_detection(self, channels: list[int]):
         """
         Performs one attempt at droplet detection, restoring state upon completion.
@@ -92,52 +82,7 @@
 
             # Store and restore settings safely
             original_state = self._store_original_settings()
-=======
-    def _parse_detection_message(self, message):
-        """
-        Extract target channels from message.
-
-        Parameters
-        ----------
-        message : str
-            Empty string to check all channels,
-            or JSON array of channel numbers for detection on specific channels.
-
-        Returns
-        -------
-        list or None
-            List of specific channel numbers, or None for all channels.
-        """
-        if not message or message.strip() == "":
-            # empty message: detect on all channels
-            return None
-
-        try:
-            channels = json.loads(message)
-            if isinstance(channels, list):
-                target_channels = []
-                for ch in channels:
-                    try:
-                        ch_int = int(ch)
-                        if 0 <= ch_int < int(self.proxy_state_manager.proxy.number_of_channels):
-                            target_channels.append(ch_int)
-
-                    except (ValueError, TypeError):
-                        logger.info(f"Invalid channel value: {ch}, skipping")
-
-                return target_channels if target_channels else None
-            else:
-                logger.info(f"Message is not a list: {message}, falling back to full detection")
-                return None
-        except json.JSONDecodeError:
-            logger.info(f"Invalid JSON message: {message}, falling back to full detection")
-            return None
-
-    def _perform_safe_droplet_detection(self, target_channels=None) -> Dict[str, any]:
-        """Perform droplet detection with enhanced safety measures."""
-        
-        for attempt in range(self._max_detection_retries + 1):
->>>>>>> 6e587a4d
+
             try:
                 self._prepare_for_detection()
                 return self._execute_droplet_detection(channels)
@@ -266,67 +211,6 @@
         # Small delay for frequency settling
         time.sleep(0.05)
 
-<<<<<<< HEAD
-=======
-    def _execute_droplet_detection(self, target_channels=None) -> List[int]:
-        """
-        Execute the actual droplet detection.
-        
-        Parameters
-        ----------
-        target_channels : list or None
-            List of channel numbers to check, or None detection on all channels.
-            
-        Returns
-        -------
-        list
-            List of channels where droplets were detected.
-        """
-        proxy = self.proxy_state_manager.proxy
-        
-        # convert target channels to numpy array if specified
-        channels_array = None
-        if target_channels is not None:
-            channels_array = np.array(target_channels, dtype=int)
-            logger.debug(f"Performing targeted detection on {len(channels_array)} channels")
-        else:
-            logger.debug("Performing full-device detection")
-        
-        # Perform droplet detection
-        detected_drops = proxy.get_drops(channels=channels_array)
-
-        if detected_drops is None:
-            logger.warning("Droplet detection returned None")
-            return []
-
-        # Process results
-        detected_channels = []
-        current_channel_count = proxy.number_of_channels
-        
-        for drop_array in detected_drops:
-            if drop_array is not None and len(drop_array) > 0:
-                # Validate drop array size
-                if len(drop_array) > current_channel_count:
-                    logger.warning(f"Drop array too large: {len(drop_array)} > {current_channel_count}")
-                    continue
-                detected_channels.extend(drop_array.tolist())
-        
-        # Validate and filter channel numbers
-        validated_channels = []
-        for ch in detected_channels:
-            try:
-                ch_int = int(ch)
-                if 0 <= ch_int < current_channel_count:
-                    validated_channels.append(ch_int)
-                else:
-                    logger.warning(f"Invalid channel number: {ch_int}")
-            except (ValueError, TypeError) as e:
-                logger.warning(f"Invalid channel value: {ch}, error: {e}")
-
-        logger.info(f"Detected droplets on channels: {validated_channels}")
-        return validated_channels
-
->>>>>>> 6e587a4d
     def _restore_original_settings(self, original_settings: Dict[str, any]):
         """Restore original proxy settings."""
         if not original_settings:
